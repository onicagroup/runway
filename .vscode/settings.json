{
    "files.insertFinalNewline": true,
    "python.linting.flake8Enabled": true,
    "python.linting.mypyEnabled": false,
    "python.testing.pytestArgs": [
        "tests",
        "--no-cov"
    ],
    "restructuredtext.builtDocumentationPath": "${workspaceRoot}/docs/build/html",
    "restructuredtext.confPath": "${workspaceFolder}/docs/source",
    "restructuredtext.updateOnTextChanged": "true",
    "restructuredtext.linter.extraArgs": [
        "--ignore D001"
    ],
    "restructuredtext.preview.scrollEditorWithPreview": false,
    "restructuredtext.preview.scrollPreviewWithEditor": false,
    "python.linting.pylintEnabled": true,
    "python.pythonPath": "${workspaceFolder}/.venv/bin/python",
    "cSpell.words": [
        "CFNgin",
<<<<<<< HEAD
        "Docstring",
        "JWKS",
        "NOSPIN",
        "Ngin",
        "PKCE",
        "altgraph",
        "atomicwrites",
=======
        "CNAME",
        "FQDN",
        "FQDNs",
        "JWKS",
        "Ngin",
        "PKCE",
        "Serverless's",
>>>>>>> bd854a4d
        "boto",
        "certifi",
        "cffi",
        "cfngin",
        "chardet",
        "cpython",
        "cygwin",
        "dockerizepip",
        "docutils",
        "entrypoints",
        "epub",
        "executables",
        "forcerm",
        "gitdb",
        "gitpython",
        "howto",
        "idna",
        "importlib",
        "isort",
        "itertools",
        "jmespath",
        "jsondiff",
        "jsonpatch",
        "jsonpickle",
        "jsonpointer",
        "kwarg",
        "lambci",
<<<<<<< HEAD
        "localtoc",
        "macos",
        "markupsafe",
        "mccabe",
        "nondockerizepip",
        "onefile",
        "onefolder",
        "overlining",
        "pathlib",
        "pathspec",
        "pefile",
        "pycodestyle",
        "pycparser",
        "pyflakes",
        "pyopenssl",
        "pypa",
        "pypi",
        "pytz",
        "pywin",
        "rxref",
        "smmap",
        "sshpubkeys",
        "stubbers",
        "testfixtures",
        "unshallow",
        "urllib",
        "wontfix",
        "xmltodict",
        "xray"
=======
        "mybucket",
        "mycdkmodule",
        "myothercdkmodule",
        "mytable",
        "nondockerizepip",
        "rxref",
        "stacker's",
        "stubbers"
>>>>>>> bd854a4d
    ],
    "pythonTestExplorer.testFramework": "pytest"
}<|MERGE_RESOLUTION|>--- conflicted
+++ resolved
@@ -18,23 +18,18 @@
     "python.pythonPath": "${workspaceFolder}/.venv/bin/python",
     "cSpell.words": [
         "CFNgin",
-<<<<<<< HEAD
+        "CNAME",
+        "FQDN",
+        "FQDNs",
         "Docstring",
         "JWKS",
+        "Ngin",
         "NOSPIN",
         "Ngin",
         "PKCE",
+        "Serverless's",
         "altgraph",
         "atomicwrites",
-=======
-        "CNAME",
-        "FQDN",
-        "FQDNs",
-        "JWKS",
-        "Ngin",
-        "PKCE",
-        "Serverless's",
->>>>>>> bd854a4d
         "boto",
         "certifi",
         "cffi",
@@ -62,12 +57,18 @@
         "jsonpointer",
         "kwarg",
         "lambci",
-<<<<<<< HEAD
+        "mybucket",
+        "mycdkmodule",
+        "myothercdkmodule",
+        "mytable",
         "localtoc",
         "macos",
         "markupsafe",
         "mccabe",
         "nondockerizepip",
+        "rxref",
+        "stacker's",
+        "stubbers"
         "onefile",
         "onefolder",
         "overlining",
@@ -92,16 +93,6 @@
         "wontfix",
         "xmltodict",
         "xray"
-=======
-        "mybucket",
-        "mycdkmodule",
-        "myothercdkmodule",
-        "mytable",
-        "nondockerizepip",
-        "rxref",
-        "stacker's",
-        "stubbers"
->>>>>>> bd854a4d
     ],
     "pythonTestExplorer.testFramework": "pytest"
 }