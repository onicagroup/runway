from mock import MagicMock
import unittest

from stacker.context import Context
from stacker.stack import _gather_variables, Stack
from .factories import generate_definition


class TestStack(unittest.TestCase):

    def setUp(self):
        self.sd = {"name": "test"}
        self.context = Context({"namespace": "namespace"})
        self.stack = Stack(
            definition=generate_definition("vpc", 1),
            context=self.context,
        )

<<<<<<< HEAD
    def test_stack_lookups(self):
        definition = generate_definition(
            base_name="vpc",
            stack_id=1,
            variables={
                "Var1": "${noop fakeStack::FakeOutput4}",
                "Var2": (
                    "some.template.value:${fakeStack2::FakeOutput}:"
                    "${fakeStack::FakeOutput}"
                ),
                "Var3": "${fakeStack::FakeOutput},${fakeStack2::FakeOutput}",
            },
        )
        stack = Stack(definition=definition, context=self.context)
        self.assertEqual(len(stack.lookups), 3)

=======
>>>>>>> 93577481
    def test_stack_requires(self):
        definition = generate_definition(
            base_name="vpc",
            stack_id=1,
            variables={
                "Var1": "${noop fakeStack3::FakeOutput}",
                "Var2": (
                    "some.template.value:${fakeStack2::FakeOutput}:"
                    "${fakeStack::FakeOutput}"
                ),
                "Var3": "${fakeStack::FakeOutput},"
                        "${output fakeStack2::FakeOutput}",
            },
            requires=[self.context.get_fqn("fakeStack")],
        )
        stack = Stack(definition=definition, context=self.context)
        self.assertEqual(len(stack.requires), 2)
        self.assertIn(
            self.context.get_fqn("fakeStack"),
            stack.requires,
        )
        self.assertIn(
            self.context.get_fqn("fakeStack2"),
            stack.requires,
        )

    def test_stack_requires_circular_ref(self):
        definition = generate_definition(
            base_name="vpc",
            stack_id=1,
            variables={
                "Var1": "${vpc.1::FakeOutput}",
            },
        )
        stack = Stack(definition=definition, context=self.context)
        with self.assertRaises(ValueError):
            stack.requires

    def test_stack_cfn_parameters(self):
        definition = generate_definition(
            base_name="vpc",
            stack_id=1,
            variables={
                "Param1": "${fakeStack::FakeOutput}",
            },
        )
        stack = Stack(definition=definition, context=self.context)
        stack._blueprint = MagicMock()
        stack._blueprint.get_parameters.return_value = {
            "Param2": "Some Resolved Value",
        }
        self.assertEqual(len(stack.parameters.keys()), 1)
        param = stack.parameters["Param2"]
        self.assertEqual(param, "Some Resolved Value")

    def test_empty_variables(self):
        build_action_variables = {}
        self.assertEqual([], _gather_variables(self.sd,
                                               build_action_variables))

    def test_generic_build_action_override(self):
        sdef = self.sd
        sdef["variables"] = {"Address": "10.0.0.1", "Foo": "BAR"}
        build_action_variables = {"Address": "192.168.1.1"}
        result = _gather_variables(sdef, build_action_variables)
        variable_dict = dict((v.name, v.value) for v in result)
        self.assertEqual(variable_dict["Address"], "192.168.1.1")
        self.assertEqual(variable_dict["Foo"], "BAR")

    def test_stack_specific_override(self):
        sdef = self.sd
        sdef["variables"] = {"Address": "10.0.0.1", "Foo": "BAR"}
        build_action_variables = {"test::Address": "192.168.1.1"}
        result = _gather_variables(sdef, build_action_variables)
        variable_dict = dict((v.name, v.value) for v in result)
        self.assertEqual(variable_dict["Address"], "192.168.1.1")
        self.assertEqual(variable_dict["Foo"], "BAR")

    def test_invalid_stack_specific_override(self):
        sdef = self.sd
        sdef["variables"] = {"Address": "10.0.0.1", "Foo": "BAR"}
        build_action_variables = {"FAKE::Address": "192.168.1.1"}
        result = _gather_variables(sdef, build_action_variables)
        variable_dict = dict((v.name, v.value) for v in result)
        self.assertEqual(variable_dict["Address"], "10.0.0.1")
        self.assertEqual(variable_dict["Foo"], "BAR")

    def test_specific_vs_generic_build_action_override(self):
        sdef = self.sd
        sdef["variables"] = {"Address": "10.0.0.1", "Foo": "BAR"}
        build_action_variables = {
            "test::Address": "192.168.1.1",
            "Address": "10.0.0.1"}
        result = _gather_variables(sdef, build_action_variables)
        variable_dict = dict((v.name, v.value) for v in result)
        self.assertEqual(variable_dict["Address"], "192.168.1.1")
        self.assertEqual(variable_dict["Foo"], "BAR")<|MERGE_RESOLUTION|>--- conflicted
+++ resolved
@@ -16,25 +16,6 @@
             context=self.context,
         )
 
-<<<<<<< HEAD
-    def test_stack_lookups(self):
-        definition = generate_definition(
-            base_name="vpc",
-            stack_id=1,
-            variables={
-                "Var1": "${noop fakeStack::FakeOutput4}",
-                "Var2": (
-                    "some.template.value:${fakeStack2::FakeOutput}:"
-                    "${fakeStack::FakeOutput}"
-                ),
-                "Var3": "${fakeStack::FakeOutput},${fakeStack2::FakeOutput}",
-            },
-        )
-        stack = Stack(definition=definition, context=self.context)
-        self.assertEqual(len(stack.lookups), 3)
-
-=======
->>>>>>> 93577481
     def test_stack_requires(self):
         definition = generate_definition(
             base_name="vpc",
