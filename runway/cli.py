"""
Runway Overview.

Usage:
  runway (test|preflight)
  runway (plan|taxi)
  runway (deploy|takeoff)
  runway (destroy|dismantle)
  runway init
  runway gitclean
  runway gen-sample (cfn|sls-tsc|tf|stacker|cdk|sls)
  runway whichenv
  runway -h | --help
  runway --version

Options:
  -h --help                         Show this screen.
  --version                         Show version.

Help:
  * Set the DEPLOY_ENVIRONMENT environment variable to set/override the
    autodetected environment. Autodetection is done from git branches in the
    form of ENV- (e.g. the dev environment is deployed from ENV-dev branch)
    falling back to name of the parent folder of the module.
  * All deploy commands (e.g. sls deploy, tf apply) will be run interactively
    unless the CI environment variable is set.

"""


import logging
import os

from docopt import docopt

from . import __version__ as version

from .commands.command_loader import find_command_class

LOGGER = logging.getLogger('runway')


def fix_hyphen_commands(raw_options):
    """Update options to match their module names with underscores."""
    for i in ['gen-sample']:
        raw_options[i.replace('-', '_')] = raw_options[i]
        raw_options.pop(i)
    return raw_options


def main():
    """Provide main CLI entrypoint."""
    if os.environ.get('DEBUG'):
        logging.basicConfig(level=logging.DEBUG)
    else:
        logging.basicConfig(level=logging.INFO)
        # botocore info is spammy
        logging.getLogger('botocore').setLevel(logging.ERROR)

<<<<<<< HEAD
    options = fix_hyphen_commands(docopt(__doc__, version=version))

    # at least one of these must be 'True'
    command_name = [command for command, enabled in options.items() if enabled][0]
=======
    arguments = fix_hyphen_commands(docopt(__doc__, version=version))
>>>>>>> ed702b61

    # at least one of these must be 'True'... but unfortunately `docopts` doesn't give
    #  you the hierarchy... so given 'gen-sample cfn', there are TWO enabled items in the
    #  list, 'gen-sample' and 'cfn'
    possible_commands = [command for command, enabled in arguments.items() if enabled]

    command_class = find_command_class(possible_commands)
    if command_class:
<<<<<<< HEAD
        command_class(options).execute()
=======
        command_class(arguments).execute()
>>>>>>> ed702b61
    else:
        LOGGER.error("class not found for command '%s'", possible_commands)<|MERGE_RESOLUTION|>--- conflicted
+++ resolved
@@ -57,14 +57,7 @@
         # botocore info is spammy
         logging.getLogger('botocore').setLevel(logging.ERROR)
 
-<<<<<<< HEAD
-    options = fix_hyphen_commands(docopt(__doc__, version=version))
-
-    # at least one of these must be 'True'
-    command_name = [command for command, enabled in options.items() if enabled][0]
-=======
     arguments = fix_hyphen_commands(docopt(__doc__, version=version))
->>>>>>> ed702b61
 
     # at least one of these must be 'True'... but unfortunately `docopts` doesn't give
     #  you the hierarchy... so given 'gen-sample cfn', there are TWO enabled items in the
@@ -73,10 +66,6 @@
 
     command_class = find_command_class(possible_commands)
     if command_class:
-<<<<<<< HEAD
-        command_class(options).execute()
-=======
         command_class(arguments).execute()
->>>>>>> ed702b61
     else:
         LOGGER.error("class not found for command '%s'", possible_commands)