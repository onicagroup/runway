--- conflicted
+++ resolved
@@ -19,15 +19,9 @@
 from .runway_command import RunwayCommand, get_env
 from ..context import Context
 from ..path import Path
-<<<<<<< HEAD
 from ..runway_module_type import RunwayModuleType
-from ..util import change_dir, merge_dicts, merge_nested_environment_dicts
-=======
-from ..util import (
-    change_dir, load_object_from_string, merge_dicts,
-    merge_nested_environment_dicts, extract_boto_args_from_env
-)
->>>>>>> e1b2aca8
+from ..util import (change_dir, extract_boto_args_from_env, merge_dicts,
+                    merge_nested_environment_dicts)
 
 if sys.version_info[0] > 2:
     import concurrent.futures
@@ -59,51 +53,6 @@
             'AWS_SESSION_TOKEN': response['Credentials']['SessionToken']}
 
 
-<<<<<<< HEAD
-=======
-def determine_module_class(path, class_path):  # pylint: disable=too-many-branches
-    """Determine type of module and return deployment module class."""
-    if not class_path:
-        # First check directory name for type-indicating suffix
-        basename = os.path.basename(path)
-        if basename.endswith('.sls'):
-            class_path = 'runway.module.serverless.Serverless'
-        elif basename.endswith('.tf'):
-            class_path = 'runway.module.terraform.Terraform'
-        elif basename.endswith('.cdk'):
-            class_path = 'runway.module.cdk.CloudDevelopmentKit'
-        elif basename.endswith('.k8s'):
-            class_path = 'runway.module.k8s.K8s'
-        elif basename.endswith('.cfn'):
-            class_path = 'runway.module.cloudformation.CloudFormation'
-
-    if not class_path:
-        # Fallback to autodetection
-        if (os.path.isfile(os.path.join(path, 'serverless.yml')) or
-                os.path.isfile(os.path.join(path, 'serverless.js'))) and \
-                os.path.isfile(os.path.join(path, 'package.json')):
-            class_path = 'runway.module.serverless.Serverless'
-        elif glob.glob(os.path.join(path, '*.tf')):
-            class_path = 'runway.module.terraform.Terraform'
-        elif os.path.isfile(os.path.join(path, 'cdk.json')) \
-                and os.path.isfile(os.path.join(path, 'package.json')):
-            class_path = 'runway.module.cdk.CloudDevelopmentKit'
-        elif os.path.isdir(os.path.join(path, 'overlays')) \
-                and find_kustomize_files(path):
-            class_path = 'runway.module.k8s.K8s'
-        elif glob.glob(os.path.join(path, '*.env')) or (
-                glob.glob(os.path.join(path, '*.yaml'))) or (
-                    glob.glob(os.path.join(path, '*.yml'))):
-            class_path = 'runway.module.cloudformation.CloudFormation'
-
-    if not class_path:
-        LOGGER.error('No module class found for %s', os.path.basename(path))
-        sys.exit(1)
-
-    return load_object_from_string(class_path)
-
-
->>>>>>> e1b2aca8
 def load_module_opts_from_file(path, module_options):
     """Update module_options with any options defined in module path."""
     module_options_file = os.path.join(path,
