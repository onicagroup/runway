"""Runway env module."""
from __future__ import print_function

import copy
import logging
import os
import sys
from builtins import input
# pylint trips up on this in virtualenv
# https://github.com/PyCQA/pylint/issues/73
from distutils.util import strtobool  # noqa pylint: disable=E

import boto3
import six
import yaml

from ..context import Context
from ..path import Path
from ..runway_module_type import RunwayModuleType
from ..util import change_dir, merge_dicts, merge_nested_environment_dicts
from .runway_command import RunwayCommand, get_env

if sys.version_info[0] > 2:
    import concurrent.futures

LOGGER = logging.getLogger('runway')


def assume_role(role_arn, session_name=None, duration_seconds=None,
                region='us-east-1', env_vars=None):
    """Assume IAM role."""
    if session_name is None:
        session_name = 'runway'
    assume_role_opts = {'RoleArn': role_arn,
                        'RoleSessionName': session_name}
    if duration_seconds:
        assume_role_opts['DurationSeconds'] = int(duration_seconds)
    boto_args = {}
    if env_vars:
        for i in ['aws_access_key_id', 'aws_secret_access_key',
                  'aws_session_token']:
            if env_vars.get(i.upper()):
                boto_args[i] = env_vars[i.upper()]

    sts_client = boto3.client('sts', region_name=region, **boto_args)
    LOGGER.info("Assuming role %s...", role_arn)
    response = sts_client.assume_role(**assume_role_opts)
    return {'AWS_ACCESS_KEY_ID': response['Credentials']['AccessKeyId'],
            'AWS_SECRET_ACCESS_KEY': response['Credentials']['SecretAccessKey'],  # noqa
            'AWS_SESSION_TOKEN': response['Credentials']['SessionToken']}


def load_module_opts_from_file(path, module_options):
    """Update module_options with any options defined in module path."""
    module_options_file = os.path.join(path,
                                       'runway.module.yml')
    if os.path.isfile(module_options_file):
        with open(module_options_file, 'r') as stream:
            module_options = merge_dicts(module_options,
                                         yaml.safe_load(stream))
    return module_options


def post_deploy_assume_role(assume_role_config, context):
    """Revert to previous credentials, if necessary."""
    if isinstance(assume_role_config, dict):
        if assume_role_config.get('post_deploy_env_revert'):
            context.restore_existing_iam_env_vars()


def pre_deploy_assume_role(assume_role_config, context):
    """Assume role (prior to deployment)."""
    if isinstance(assume_role_config, dict):
        assume_role_arn = ''
        if assume_role_config.get('post_deploy_env_revert'):
            context.save_existing_iam_env_vars()
        if assume_role_config.get('arn'):
            assume_role_arn = assume_role_config['arn']
            assume_role_duration = assume_role_config.get('duration')
        elif assume_role_config.get(context.env_name):
            if isinstance(assume_role_config[context.env_name], dict):
                assume_role_arn = assume_role_config[context.env_name]['arn']  # noqa
                assume_role_duration = assume_role_config[context.env_name].get('duration')  # noqa pylint: disable=line-too-long
            else:
                assume_role_arn = assume_role_config[context.env_name]
                assume_role_duration = None
        else:
            LOGGER.info('Skipping iam:AssumeRole; no role found for '
                        'environment %s...',
                        context.env_name)

        if assume_role_arn:
            context.env_vars = merge_dicts(
                context.env_vars,
                assume_role(
                    role_arn=assume_role_arn,
                    session_name=assume_role_config.get('session_name', None),
                    duration_seconds=assume_role_duration,
                    region=context.env_region,
                    env_vars=context.env_vars
                )
            )
    else:
        context.env_vars = merge_dicts(
            context.env_vars,
            assume_role(role_arn=assume_role_config,
                        region=context.env_region,
                        env_vars=context.env_vars)
        )


def select_modules_to_run(deployment, tags=None,  # noqa pylint: disable=too-many-branches,invalid-name
                          command=None, ci=False, env_name=None):
    """Select modules to run based on tags.

    Args:
        deployment (Dict[str, Any): A deployment definition.
        tags (Optional[List[str]]): List of required tags that must
            exist on a module for it to be returned.
        command (str): Command used to initiate this process.
        ci (Optional[str]): Value of CI environment variable.
        env_name (Optional[str]): Name of environment being processed.

    Returns:
        Deployment with filtered modules.

    """
    tags = tags or []
    if ci and not tags:
        return deployment
    modules_to_deploy = []

    if not deployment.get('modules'):
        LOGGER.error('No modules configured in deployment "%s"',
                     deployment['name'])
        sys.exit(1)
    if len(deployment['modules']) == 1 and not tags:
        # No need to select a module in the deployment - there's only one
        if command == 'destroy':
            LOGGER.info('(only one deployment detected; all modules '
                        'automatically selected for termination)')
            if not ci:
                if not strtobool(input('Proceed?: ')):
                    sys.exit(0)
        return deployment

    modules = deployment['modules']

    if not tags and not ci:
        print('')
        print('Configured modules in deployment \'%s\':' % deployment.get('name'))
        for i, module in enumerate(modules):
            print(" %s: %s" % (i + 1, _module_menu_entry(module, env_name)))
        print('')
        print('')
        if command == 'destroy':
            print('(Operating in destroy mode -- "all" will destroy all '
                  'deployments in reverse order)')
        selected_module_index = input('Enter number of module to run (or "all"): ')
        if selected_module_index == 'all':
            return deployment
        if selected_module_index == '' or (
                not selected_module_index.isdigit() or (
                    not 0 < int(selected_module_index) <= len(modules))):
            LOGGER.error('Please select a valid number (or "all")')
            sys.exit(1)
        deployment['modules'] = [modules[int(selected_module_index) - 1]]
        if deployment['modules'][0].get('child_modules'):
            # Allow user to select individual module out of list of child
            # modules that can be run in parallel
            deployment['modules'] = deployment['modules'][0].get('child_modules')
            deployment['name'] = deployment['name'] + '_parallel_modules_' + selected_module_index
            deployment = select_modules_to_run(deployment,
                                               tags,
                                               command,
                                               ci,
                                               env_name)
        return deployment

    for module in modules:
        # checking for string should have been made obsolete by config parser
        if isinstance(module, str):  # cov: ignore
            LOGGER.warning('Module "%s.%s" is defined as a string '
                           'which cannot be used with the "--tag" '
                           'option so it has been skipped. Please '
                           'update this module definition to a dict '
                           'to use "--tag".', deployment['name'],
                           module)
            continue  # this doesn't need to return an error
        if module.get('child_modules'):
            module['child_modules'] = [x for x in module['child_modules']
                                       if x.get('tags') and all(i in x['tags']
                                                                for i in tags)]
            if module.get('child_modules'):
                modules_to_deploy.append(module)
        elif module.get('tags') and all(i in module['tags'] for i in tags):
            modules_to_deploy.append(module)
    deployment['modules'] = modules_to_deploy
    return deployment


def validate_account_alias(iam_client, account_alias):
    """Exit if list_account_aliases doesn't include account_alias."""
    # Super overkill here using pagination when an account can only
    # have a single alias, but at least this implementation should be
    # future-proof
    current_account_aliases = []
    paginator = iam_client.get_paginator('list_account_aliases')
    response_iterator = paginator.paginate()
    for page in response_iterator:
        current_account_aliases.extend(page.get('AccountAliases', []))
    if account_alias in current_account_aliases:
        LOGGER.info('Verified current AWS account alias matches required '
                    'alias %s.',
                    account_alias)
    else:
        LOGGER.error('Current AWS account aliases "%s" do not match '
                     'required account alias %s in Runway config.',
                     ','.join(current_account_aliases),
                     account_alias)
        sys.exit(1)


def validate_account_id(sts_client, account_id):
    """Exit if get_caller_identity doesn't match account_id."""
    resp = sts_client.get_caller_identity()
    if 'Account' in resp:
        if resp['Account'] == account_id:
            LOGGER.info('Verified current AWS account matches required '
                        'account id %s.',
                        account_id)
        else:
            LOGGER.error('Current AWS account %s does not match '
                         'required account %s in Runway config.',
                         resp['Account'],
                         account_id)
            sys.exit(1)
    else:
        LOGGER.error('Error checking current account ID')
        sys.exit(1)


def validate_account_credentials(deployment, context):
    """Exit if requested deployment account doesn't match credentials."""
    if isinstance(deployment.get('account_id'), (int, six.string_types)):
        account_id = str(deployment['account_id'])
    elif deployment.get('account_id', {}).get(context.env_name):
        account_id = str(deployment['account_id'][context.env_name])
    else:
        account_id = None
    if account_id:
        validate_account_id(context.get_session().client('sts'), account_id)
    if isinstance(deployment.get('account_alias'), six.string_types):
        account_alias = deployment['account_alias']
    elif deployment.get('account_alias', {}).get(context.env_name):
        account_alias = deployment['account_alias'][context.env_name]
    else:
        account_alias = None
    if account_alias:
        validate_account_alias(context.get_session().client('iam'),
                               account_alias)


def validate_environment(context, module, env_def, strict=False):
    """Check if an environment should be deployed to.

    Args:
        context (Context): Runway context object.
        module (ModuleDefinition): Runway module definition.
        env_def (Union[bool, Dict[str, Union[bool, str, List[str]]], List[str]]):
            Environment definition. This should usually be the merged dict of
            a deployment and module environment definition but will recursively
            handle nested portions of the definition.
        strict (bool): Wether to consider the current environment missing from
            definition as a failure.

    Returns:
        Union[bool, NoneType]: Booleon value of wether to deploy or not.

    """
    if isinstance(env_def, bool) or not env_def:
        if env_def is True:
            LOGGER.debug('%s: explicitly enabled', module.name)
        elif env_def is False:
            LOGGER.info('')
            LOGGER.info('%s: skipped; explicitly disabled', module.name)
        else:
            LOGGER.debug('%s: environment not defined; '
                         'module will determine deployment', module.name)
            env_def = None
        return env_def
    if isinstance(env_def, dict):
        if context.env_name not in env_def:
            if strict:
                LOGGER.info('%s: skipped; environment not in definition',
                            module.name)
                return False
            LOGGER.info('%s: environment not in definition; '
                        'module will determine deployment', module.name)
            return None
        return validate_environment(context, module,
                                    env_def.get(context.env_name, False),
                                    strict)

    account_id = context.account_id
    accepted_values = ['{}/{}'.format(account_id, context.env_region),
                       account_id, context.env_region, int(account_id)]
    result = False

    if isinstance(env_def, (int, six.string_types)):
        LOGGER.debug('%s: checking if "%s" in %s', module.name, env_def,
                     accepted_values)
        result = env_def in accepted_values
    elif isinstance(env_def, list):
        LOGGER.debug('%s: checking if any(%s in %s)', module.name, env_def,
                     accepted_values)
        result = any(val in env_def for val in accepted_values)
    else:
        LOGGER.warning('%s: skipped; unsupported type for environments "%s"',
                       module.name, type(env_def))
        return False

    if result is False:
        LOGGER.info('')
        LOGGER.info('%s: skipped; account_id/region mismatch', module.name)
    return result


class ModulesCommand(RunwayCommand):
    """Env deployment class."""

    def run(self, deployments=None, command='plan'):
        """Execute apps/code command."""
        if deployments is None:
            deployments = self.runway_config['deployments']
        context = Context(env_name=get_env(self.env_root,
                                           self.runway_config.ignore_git_branch,
                                           prompt_if_unexpected=bool(not os.getenv('CI'))),
                          env_region=None,
                          env_root=self.env_root,
                          env_vars=os.environ.copy(),
                          command=command)
        context.env_vars['RUNWAYCONFIG'] = self.runway_config_path

<<<<<<< HEAD
=======
        if self.runway_config.future.enabled:
            LOGGER.info('Future functionality enabled: %s',
                        ', '.join(self.runway_config.future.enabled))
            LOGGER.info('')

        # set default names if needed
        for i, deployment in enumerate(deployments):
            if not deployment.get('name'):
                deployment['name'] = 'deployment_' + str(i + 1)

>>>>>>> 1b1601d1
        if command == 'destroy':
            LOGGER.info('WARNING!')
            LOGGER.info('Runway is running in DESTROY mode.')
            LOGGER.info('Any/all deployment(s) selected will be '
                        'irrecoverably DESTROYED.')
            if context.is_interactive:
                if not strtobool(input('Proceed?: ')):
                    sys.exit(0)

        if context.is_noninteractive or self._cli_arguments.get('--tag'):
            selected_deployments = deployments
        else:
            selected_deployments = self.select_deployment_to_run(
                deployments, command
            )

        deployments_to_run = [
            select_modules_to_run(deployment,
                                  self._cli_arguments.get('--tag'),
                                  command,
                                  context.is_noninteractive,
                                  context.env_name)
            for deployment in selected_deployments
        ]

        if command == 'destroy':
            deployments_to_run = self.reverse_deployments(
                deployments_to_run
            )

        LOGGER.info("")
        LOGGER.info("Found %d deployment(s)", len(deployments_to_run))

        self._process_deployments(deployments_to_run, context)

    def execute(self):
        # type: () -> None
        """Execute the command."""
        raise NotImplementedError('execute must be implimented for '
                                  'subclasses of BaseCommand.')

    def _process_deployments(self, deployments, context):
        """Process deployments."""
        for _, deployment in enumerate(deployments):
            LOGGER.debug('Resolving deployment for preprocessing...')
            deployment.resolve(context, self.runway_vars, pre_process=True)
            LOGGER.info("")
            LOGGER.info("")
            LOGGER.info("======= Processing deployment '%s' ===========================",
                        deployment.name)

            # a deployment with no modules is possible here - check before processing
            if not deployment.modules:
                LOGGER.warning('No modules found for deployment "%s"',
                               deployment.name)
                if self._cli_arguments.get('--tag'):
                    # added info about what could have caused the module to not be found
                    LOGGER.warning('Missing modules could be caused by an '
                                   'invalid value passed to the "--tag" '
                                   'argument: %s', str(self._cli_arguments['--tag']))
                # this is not necessarily a cause for concern so continue
                # to the next deployment rather than exiting
                continue

            # check should be obsolete, checked when the config is parsed
            if deployment.regions or deployment.parallel_regions:
                if deployment.env_vars:
                    deployment_env_vars = merge_nested_environment_dicts(
                        deployment.env_vars, env_name=context.env_name,
                        env_root=self.env_root
                    )
                    if deployment_env_vars:
                        LOGGER.info("OS environment variable overrides being "
                                    "applied this deployment: %s",
                                    str(deployment_env_vars))
                    context.env_vars = merge_dicts(context.env_vars,
                                                   deployment_env_vars)

                LOGGER.info("")

                if deployment.parallel_regions and context.use_concurrent:
                    LOGGER.info("Processing parallel regions %s",
                                deployment.parallel_regions)
                    LOGGER.info('(output will be interwoven)')
                    executor = concurrent.futures.ProcessPoolExecutor(
                        max_workers=context.max_concurrent_regions
                    )
                    futures = [executor.submit(self._execute_deployment,
                                               *[deployment, context,
                                                 region, True])
                               for region in deployment.parallel_regions]
                    concurrent.futures.wait(futures)
                    for job in futures:
                        job.result()  # Raise exceptions / exit as needed
                    continue

                # single var to reduce comparisons
                regions = deployment.parallel_regions or deployment.regions

                if deployment.parallel_regions:
                    LOGGER.info(
                        '%s - processing the regions sequentially...',
                        ('Not running in CI mode' if context.is_python3
                         else 'Parallel execution requires Python 3+')
                    )

                LOGGER.info("Attempting to deploy '%s' to region(s): %s",
                            context.env_name,
                            ", ".join(regions))

                for region in regions:
                    LOGGER.info("")
                    LOGGER.info("======= Processing region %s ================"
                                "===========", region)

                    self._execute_deployment(deployment, context, region)
            else:
                LOGGER.error('No region configured for any deployment')
                sys.exit(1)

    def _execute_deployment(self, deployment, context, region,
                            is_parallel_regions=False):
        """Execute a single deployment."""
        # this is going to invalidate the use post_deploy_assume_role
        # since assumed roles will never remain in the active context
        if is_parallel_regions:
            context = copy.deepcopy(context)  # in case of parallel regions

        context.env_region = region
        context.env_vars.update({'AWS_DEFAULT_REGION': region,
                                 'AWS_REGION': region})

        if deployment.assume_role:
            pre_deploy_assume_role(deployment.assume_role, context)
        if deployment.account_id or deployment.account_alias:
            validate_account_credentials(deployment, context)

        self._process_modules(deployment, context)

        if deployment.assume_role:
            post_deploy_assume_role(deployment.assume_role, context)

    def _process_modules(self, deployment, context):
        """Process the modules of a deployment."""
        for module in deployment.modules:
            if module.child_modules:
                if context.use_concurrent:
                    LOGGER.info("Processing parallel modules %s",
                                [x.path for x in module.child_modules])
                    LOGGER.info('(output will be interwoven)')
                    # Can't use threading or ThreadPoolExecutor here because
                    # we need to be able to do things like `cd` which is not
                    # thread safe.
                    executor = concurrent.futures.ProcessPoolExecutor(
                        max_workers=context.max_concurrent_modules
                    )
                    futures = [executor.submit(self._deploy_module,
                                               *[x, deployment, context])
                               for x in module.child_modules]
                    concurrent.futures.wait(futures)
                    for job in futures:
                        job.result()  # Raise exceptions / exit as needed
                else:
                    LOGGER.info(
                        '%s - processing the following '
                        'parallel modules sequentially...',
                        ('Not running in CI mode' if context.is_python3
                         else 'Parallel execution requires Python 3+')
                    )
                    for child_module in module.child_modules:
                        self._deploy_module(child_module,
                                            deployment,
                                            context)
            else:
                self._deploy_module(module, deployment, context)

    def _deploy_module(self, module, deployment, context):
        """Execute module deployment.

        1. Resolves variables in :class:`runway.config.DeploymentDefinition`
           and :class:`runway.config.ModuleDefinition`.
        2. Constructs a ``Dict`` of options to be passed to the ``module_class``.
        3. Determine the class to use to execute the
           :class:`runway.config.ModuleDefinition`, ``cd`` to the module
           directory, and instanteate the class.
        4. Find and execute the command method of the instanteated class.

        Args:
            module (:class:`runway.config.ModuleDefinition`): The module
                to be deployed.
            deployment (:class:`runway.config.DeploymentDefinition`): The
                deployment the module belongs to. Used to get options,
                environments, parameters, and env_vars from the deployment level.
            context: (:class:`runway.context.Context`): Current context instance.

        """
        deployment.resolve(context, self.runway_vars)
        module.resolve(context, self.runway_vars)
        module_opts = {
            'environments': deployment.environments.copy(),
            'options': deployment.module_options.copy(),
            'parameters': deployment.parameters.copy()
        }

        path = Path(module, self.env_root, os.path.join(self.env_root, '.runway_cache'))

        module_opts = merge_dicts(module_opts, module.data)
        module_opts = load_module_opts_from_file(path.module_root, module_opts)

        module_opts['environment'] = module_opts['environments'].get(
            context.env_name, {}
        )
        if isinstance(module_opts['environment'], dict) and \
                not self.runway_config.future.strict_environments:
            module_opts['parameters'].update(module_opts['environment'])
            if module_opts['parameters']:
                # deploy if env is empty but params are provided
                module_opts['environment'] = True
        else:
            module_opts['environment'] = validate_environment(
                context=context,
                module=module,
                env_def=module_opts['environments'],
                strict=self.runway_config.future.strict_environments
            )
            if module_opts['environment'] is False:  # ignore None
                return  # skip if env validation fails

        LOGGER.info("")
        LOGGER.info("---- Processing module '%s' for '%s' in %s --------------",
                    module.path,
                    context.env_name,
                    context.env_region)
        LOGGER.info("Module options: %s", module_opts)
        if module_opts.get('env_vars'):
            module_env_vars = merge_nested_environment_dicts(
                module_opts.get('env_vars'), env_name=context.env_name,
                env_root=self.env_root
            )
            if module_env_vars:
                context = copy.deepcopy(context)  # changes for this mod only
                LOGGER.info("OS environment variable overrides being "
                            "applied to this module: %s",
                            str(module_env_vars))
                context.env_vars = merge_dicts(context.env_vars, module_env_vars)

        with change_dir(path.module_root):

            runway_module_type = RunwayModuleType(path.module_root,
                                                  module_opts.get('class_path'),
                                                  module_opts.get('type'))

            # dynamically load the particular module's class, 'get' the method
            # associated with the command, and call the method
            module_instance = runway_module_type.module_class(
                context=context,
                path=path.module_root,
                options=module_opts
            )
            if hasattr(module_instance, context.command):
                module_instance[context.command]()
            else:
                LOGGER.error("'%s' is missing method '%s'",
                             module_instance, context.command)
                sys.exit(1)

    @staticmethod
    def reverse_deployments(deployments=None):
        """Reverse deployments and the modules/regions in them."""
        if deployments is None:
            deployments = []

        for deployment in deployments:
            deployment.reverse()

        deployments.reverse()
        return deployments

    @staticmethod
    def select_deployment_to_run(deployments=None, command='build'):
        """Query user for deployments to run."""
        if deployments is None or not deployments:
            return []

        num_deployments = len(deployments)

        if num_deployments == 1:
            selected_deployment_index = 1
        else:
            print('')
            print('Configured deployments:')
            for i, deployment in enumerate(deployments):
                print(" %d: %s" % (i + 1, _deployment_menu_entry(deployment)))
            print('')
            print('')
            if command == 'destroy':
                print('(Operating in destroy mode -- "all" will destroy all '
                      'deployments in reverse order)')
            selected_deployment_index = input('Enter number of deployment to run (or "all"): ')

        if selected_deployment_index == 'all':
            return deployments
        if selected_deployment_index == '':
            LOGGER.error('Please select a valid number (or "all")')
            sys.exit(1)

        selected_deployment = deployments[int(selected_deployment_index) - 1]

        LOGGER.debug('Selected deployment is %s...', selected_deployment)

        return [selected_deployment]


def _module_name_for_display(module):  # this is obsolete
    """Extract a name for the module."""
    if isinstance(module, dict):
        return module['path']
    try:
        return module.path
    except Exception:  # pylint: disable=broad-except
        return str(module)


def _module_menu_entry(module, environment_name):
    """Build a string to display in the 'select module' menu."""
    name = _module_name_for_display(module)
    if isinstance(module, dict):
        environment_config = module.get('environments', {}).get(environment_name)
        if environment_config:
            return "%s (%s)" % (name, environment_config)
    return "%s" % (name)


def _deployment_menu_entry(deployment):
    """Build a string to display in the 'select deployment' menu."""
    paths = ", ".join([_module_name_for_display(module)
                       for module in deployment['modules']])
    regions = ", ".join(deployment.get('regions', []))
    return "%s - %s (%s)" % (deployment.get('name'), paths, regions)<|MERGE_RESOLUTION|>--- conflicted
+++ resolved
@@ -342,19 +342,11 @@
                           command=command)
         context.env_vars['RUNWAYCONFIG'] = self.runway_config_path
 
-<<<<<<< HEAD
-=======
         if self.runway_config.future.enabled:
             LOGGER.info('Future functionality enabled: %s',
                         ', '.join(self.runway_config.future.enabled))
             LOGGER.info('')
 
-        # set default names if needed
-        for i, deployment in enumerate(deployments):
-            if not deployment.get('name'):
-                deployment['name'] = 'deployment_' + str(i + 1)
-
->>>>>>> 1b1601d1
         if command == 'destroy':
             LOGGER.info('WARNING!')
             LOGGER.info('Runway is running in DESTROY mode.')
