--- conflicted
+++ resolved
@@ -7,21 +7,6 @@
 ALL_COMMANDS_MODULE = importlib.import_module("runway.commands")
 
 
-<<<<<<< HEAD
-def find_command_class(command_name):
-    """Try to find a class for the given command name."""
-    if hasattr(ALL_COMMANDS_MODULE, command_name):
-        command_module = getattr(ALL_COMMANDS_MODULE, command_name)
-        command_class_hierarchy = getmembers(command_module, isclass)
-        command_class_tuple = list(filter(_not_command_class, command_class_hierarchy))[0]
-        return command_class_tuple[1]
-    return None
-
-
-def _not_command_class(name_class_pair):
-    # CPE unfortunately is picked up as part of the module...
-    return name_class_pair[0] not in ['CalledProcessError', 'RunwayCommand', 'ModulesCommand']
-=======
 def find_command_class(possible_command_names):
     """Try to find a class for one of the given command names."""
     for command_name in possible_command_names:
@@ -34,5 +19,4 @@
 
 
 def _not_base_class(name_class_pair):
-    return name_class_pair[0] not in ['RunwayCommand', 'ModulesCommand']
->>>>>>> ed702b61
+    return name_class_pair[0] not in ['RunwayCommand', 'ModulesCommand']