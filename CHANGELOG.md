# Changelog
All notable changes to this project will be documented in this file.

The format is based on [Keep a Changelog](http://keepachangelog.com/en/1.0.0/)
and this project adheres to [Semantic Versioning](http://semver.org/spec/v2.0.0.html).

## [Unreleased]
### Added
- Add static site examples for React & Angular
- variable resolution in the runway config file
    - uses lookups to resolve value
        - resolves from environment variables, variables file, or variables definition
        - lookups can take arguments in addition to a query
            - parsing is part of the base class to standardize syntax
            - used to provide default values if the query fails and/or transform the data
    - only resolvable in specific areas of the config file (see docs for details)
    - some environment variables can only be used during processing of a module since they are set during processing
- `variables` top-level directive to the runway config file
    - explicitly define the path/name to a variables file instead of using the default path/names
    - define variables directly in the runway config file
        - if this is used with a variables file, what is defined in the runway config takes precedence
- `parameters` directive for modules and deployments
    - predecessor to `environments.$DEPLOY_ENVIRONMENT` map

### Changed
- install now requires `pyhcl~=0.4` which is being used in place of the embedded copy
- `runway.embedded.stacker` is now `runway.cfngin`
- imports of stacker by anything run/deployed by runway will be redirected to `runway.cfngin`
<<<<<<< HEAD
  - e.g. `from stacker.blueprints.base import Blueprint` will act as `from runway.cfngin.blueprints.base import Blueprint`
=======
    - e.g. `from stacker.blueprints.base import Blueprint` will act as `from runway.cfngin.blueprints.base import Blueprint`
- `.cfn` modules no longer require `deployments[].environments.$DEPLOY_ENVIRONMENT` to be deployed when opting to not use a `$DEPLOY_ENVIRONMENT-$AWS_REGION.env` file if variables/lookups are used
- modules no longer require `deployments[].environments.$DEPLOY_ENVIRONMENT` to be deployed when opting to not use an environment specific variables file (.e.g `$DEPLOY_ENVIRONMENT-$AWS_REGION.env`) if `parameters` are used.
- `environments` key now acts as an explict toggle (with a booleon value per environment name, string of `$ACCOUNT_ID/$REGION`, or list of strings) for deploying modules to an environment
    - support old functionallity retained for the time being by merging into `parameters`
>>>>>>> 7cc0a421

### Removed
- embedded `hcl`
- python 2.6 support for `PyYAML` and `cfn_flip` dependencies

### Fixed
- pinned `zipp` sub dependency to `~=1.0.0` to retain support for python 3.5
- `PyYAML` dependency is now `>=4.1,<5.3` to match the top-end of newer versions of `awscli`

## [1.3.7] - 2020-01-07
### Fixed
- pinned `pyhcl` to `<0.3.14`
  - `0.3.14` vendored ply instead of having it as a dependency which breaks our embedded, patched copy

## [1.3.6] - 2019-12-28
### Fixed
- Correct detection of Serverless Framework projects with a JS config file

## [1.3.5] - 2019-12-19
### Fixed
- Updated `sls-py` sample to work properly w/ python plugin static caching
- Updated `k8s-tf` sample:
  - Python 2 compatibility for cert certificate script
  - kubeconfig file is now updated/recreated automatically

### Changed
- Updated `k8s-tf` sample:
  - Moved worker nodes to EKS node group

## [1.3.4] - 2019-12-18
### Fixed
- Fixed multi-stack CDK apps

### Added
- Allow single-binary use of bundled yamllint

### Changed
- `DEPLOY_ENVIRONMENT` is available to all module deployments as an environment variable
  - if it does not exist in the current environment, value is derived from branch or directory name
- Updated static site CFN template to use node v10 for path rewrite lambda
- embedded stacker will not resolve dependencies for `locked` stacks when they rely on other stacks
  - accepted upstream in <https://github.com/cloudtools/stacker/pull/746>

## [1.3.3] - 2019-11-26
### Changed
- Updated `runway test` error message to give direction on next steps when no tests are defined

## [1.3.2] - 2019-11-22
### Fixed
- `run-python` subcommand now supports most python files

## [1.3.1] - 2019-11-19
### Fixed
- Deployment selection regression from v1.3

## [1.3.0] - 2019-11-15
### Fixed
- `gen-sample cdk-py` now correctly generates a sample instead of trying to copy files that don't exist

### Added
- parallel region execution
  - `deployments[].regions.parallel[]` similar to parallel modules **OR**
  - `deployments[].parallel_regions[]` which is what the above translates to
  - cannot use parallel and non-parallel regions in the same deployment
  - requires `CI` mode and python >3

## [1.2.1] - 2019-11-13
### Fixed
- `--tag` docopt option to plan and updated docs
  - the backend already supports/handles this option. now docopt will allow it to be provided.

## [1.2.0] - 2019-11-12
### Added
- Terraform list/map variables can now be provided via runway.yml environment values

### Changed
- Updated python serverless sample generator to py3

### Fixed
- Better gen-sample output of available sample generators

## [1.1.0] - 2019-10-31
### Added
- Pre-module environment-variable overrides

## [1.0.3] - 2019-10-30
### Fixed
- Python 2 install

## [1.0.1] - 2019-10-30
### Fixed
- npm-based install (org-scoped package error)

## [1.0.0] - 2019-10-30
### Fixed
- Fix cross-platform subprocess execution (e.g. yarn specified without a file extension in staticsite build_steps)
- Better error messages for subprocess commands that fail to run
- cloudformation modules now ignore `docker-compose.yml` in the root of the module directory
- `diff` run against CloudFormation modules will now correctly handle missing/dependent stacks
- Environment detection from git branches will now fail gracefully when in a detached-HEAD state

### Added
- run-python & run-stacker commands (for single-binary compatibility)
- Custom error responses support for static sites
- `--tag <tag>...` option for deploy/destroy
  - select modules based on a list of tags applied in the runway file (ex. `deployments[].modules[].tags[]`)
  - can be used to construct a list of tags a module must have to be selected
- Terraform backend lookup via SSM params
- class for handling the runway config file that warns on invalid keys
- new top level `tests` to the runway config for user defined tests (cfn-lint, script, and yamllint)
- alternative runway config file name `runway.yaml`
- run-aws command (for awscli use in single-binary mode)
- tfenv and kbenv commands (for installing terraform/kubectl prior to a runway deployment)
- envvars command (for setting shell variables from environment variables defined in runway.yml)
- Kubernetes support (for kustomize-organized configurations)
- Parallel module execution
- single-binary build and the pipeline to support it
- serverless framework zip promotion support (e.g. build app once, reuse in multiple environments automatically)

### Removed
- _default_ tests. trying to run the test command with no tests defined will now result in an error.
- chef, flake8, pylint, and stacker blueprint tests (for single-binary compatibility)
- `SKIP_TF_GET` environment variable option for Terraform modules
- `gitclean` subcommand (rarely used and functionality is trivial to replicate in other scripts)

### Changed
- Terraform initialization should be considerably faster via use of `init --reconfigure`
- Updated CDK typescript sample generator to v1 syntax
- Terraform variables from runway.yml passed as environment variables (fixes <https://github.com/hashicorp/terraform/issues/19424#issuecomment-472186386>)
- CDK/Serverless `npm ci` skip option (formerly `skip-npm-ci`) moved to module options
- Top-level & deployment options now consistently documented with underscores (e.g. `account_id:` vs `account-id:`).

## [0.47.1] - 2019-07-19
### Fixed
- Workaround PyHCL error on empty files

## [0.47.0] - 2019-07-19
### Added
- Terraform 0.12 support

## [0.46.6] - 2019-07-08
### Added
- requirement for `pydocstyle<=3.0.0`

## [0.46.5] - 2019-06-04
### Fixed
- Fix PyYAML dependency issue on new installs
- Serverless string handling cosmetic error during destroy

## [0.46.4] - 2019-05-16
### Fixed
- Add CAPABILITY_AUTO_EXPAND capability to CFN deployments for macro support

## [0.46.3] - 2019-05-15
### Fixed
- Stop troposphere deprecation warnings on 2.4.2+
- Re-add `terraform init` execution after workspace switches
  - This appears to be required to ensure all plugins are downloaded

## [0.46.2] - 2019-05-13
### Fixed
- Better error handling during Terraform downloads

## [0.46.1] - 2019-05-01
### Fixed
- Terraform platform being incorrectly detected on Windows

## [0.46.0] - 2019-04-20
### Added
- In-app Terraform management (no longer needs to be downloaded separately)
- Terraform backend config lookup from CloudFormation

### Fixed
- Fix Terraform module not detecting backend config changes
- Remove unnecessary `terraform init` executions after workspace switches
- Catch failed `terraform init` executions on subsequent plan/deploys

### Changed
- Add warning about incorrect AWS_PROFILE environment variable usage with Serverless/CDK

## [0.45.4] - 2019-04-13
### Fixed
- Stacker `cleanup_s3` hook `bucket_name` option

### Changed
- Add warning about missing tfenv on Windows

## [0.45.3] - 2019-04-10
### Fixed
- Fixed CFN module detection with no env files

## [0.45.2] - 2019-04-08
### Changed
- Update stacker to v1.7

## [0.45.1] - 2019-04-03
### Fixed
- Correct test command invocation bug introduced in 0.45

## [0.45.0] - 2019-04-02
### Changed
- Add optional deployment names
- Update TypeScript CDK sample generator
- Cleanup command class code

### Added
- Support CDK context values
- Python CDK sample generator
- C# CDK sample generator

### Fixed
- Support terraform sample generator use directly from git master

## [0.44.3] - 2019-03-26
### Fixed
- Ensure PyYaml.load is not used (work around CVE-2017-18342)

## [0.44.2] - 2019-03-21
### Fixed
- Fixed module config options completely overriding deployment options
  - Options will now be deeply merged, allowing selective overrides per-module

## [0.44.1] - 2019-03-16
### Fixed
- Corrected bug in module selection

## [0.44.0] - 2019-03-11
### Changed
- Output environment message only once on startup
- Improve deployment progress messages

## [0.43.0] - 2019-03-07
### Added
- Add module_options deployment parameter for shared module options
- Support Terraform backend config via Runway module options

## [0.42.0] - 2019-03-06
### Fixed
- Correct install issue with latest PyYAML beta release

### Added
- New Serverless Typescript sample module template

## [0.41.2] - 2019-03-05
- Catch invalid deployment section input

## [0.41.1] - 2019-02-28
### Fixed
- Correct Terraform workspace creation/selection with custom backend keys

## [0.41.0] - 2019-02-22
### Fixed
- Correct Terraform workspace creation/selection with custom backend keys

### Added
- Update embedded stacker to v1.6 w/ Jinja2 templating

## [0.40.1] - 2019-01-15
### Fixed
- Fixed staticsite module use with troposphere 2.4+

## [0.40.0] - 2019-01-11
### Added
- Optional cfn-lint template checking

### Changed
- Removed check for python blueprint execute status
  - This doesn't really fit with current recommendation to execute environments under pipenv

## [0.39.1] - 2018-12-28
### Fixed
- Remove default yamllint truthy check to allow yes/no values

## [0.39.0] - 2018-12-27
### Added
- CFN SSM parameter types

## [0.38.2] - 2018-12-21
### Fixed
- Support `.yamllint` filename (in addition to `.yamllint.yml`) for yamllint customization

## [0.38.1] - 2018-12-19
### Fixed
- Additional Windows npm/npx command fixes

## [0.38.0] - 2018-12-19
### Fixed
- Additional Windows npm/npx command fixes

### Added
- Incorporate stacker typo & stack rollback fixes

## [0.37.2] - 2018-12-19
### Fixed
- Fix file detection on Windows (find `npm.cmd`)

## [0.37.1] - 2018-12-11
### Fixed
- Fix embedded stacker aws_lambda hook file permissions

## [0.37.0] - 2018-12-03
### Added
- New `init` command for generating runway.yml

### Changed
- Updated cfn gen-sample to deploy tf state bucket (matching stacker sample)

## [0.36.0] - 2018-11-21
### Fixed
- Documentation cleanup

### Added
- New staticsite_lambda_function_associations Static Site module option

## [0.35.3] - 2018-11-16
### Fixed
- Add egg files to source packaging (i.e. fix easy_install installs)

## [0.35.2] - 2018-11-05
### Fixed
- Improve approval resiliency on CFN stack updates (Stacker #674)

## [0.35.1] - 2018-11-01
### Fixed
- Added error message when a deployment specifies no regions

## [0.35.0] - 2018-11-01
### Added
- CloudFormation modules can now locally reference other CloudFormation modules

## [0.34.0] - 2018-10-24
### Added
- CloudFormation config deployments will now log the region to which they are deployed

### Changed
- Embedded embedded stacker to v1.5

## [0.33.0] - 2018-10-09
### Added
- Environment variable values can now be specified as relative or absolute paths (via yaml lists) in addition to regular strings

## [0.32.0] - 2018-10-08
### Added
- Added per-environment, per-deployment environment variable values

## [0.31.2] - 2018-10-04
### Fixed
- Fixed stacker execution in virtualenvs on Windows

## [0.31.1] - 2018-10-03
### Fixed
- Fixed executable detection on Windows

## [0.31.0] - 2018-10-01
### Added
- Add clear logging of each module being processed

## [0.30.0] - 2018-10-01
### Added
- Add AWS CDK support

### Fixed
- Destroys on Serverless modules will no longer exit code 1 if the destroy has been run previously.

## [0.29.6] - 2018-09-24
### Fixed
- Fix `current_dir` deployment option

## [0.29.5] - 2018-09-19
### Fixed
- Re-initialize Terraform modules after workspace switching (ensure providers are downloaded)

## [0.29.4] - 2018-09-18
### Fixed
- Avoid error when assume-role config does not specify a role for the current environment

## [0.29.3] - 2018-09-04
### Fixed
- Update dependencies to prevent pip errors

## [0.29.2] - 2018-09-04
### Fixed
- Fixed skip-npm-ci option

## [0.29.1] - 2018-09-04
### Fixed
- Update embedded stacker to fix interactive CFN stack updates with empty string parameters

## [0.29.0] - 2018-08-28
### Added
- Static sites archives will now be automatically pruned (keeping only the 15 latest)

## [0.28.0] - 2018-08-27
### Added
- Static sites can now use Lambda@Edge to support default directory indexes (e.g. example.org/foo/)

### Fixed
- Fixed stacker git remote package support on Python 3
- Static site modules will no longer error when an environment config is missing

## [0.27.1] - 2018-08-21
### Fixed
- Fixed module options regression introduced in v0.25

## [0.27.0] - 2018-08-20
### Added
- Support SSM Parameters for static site module ACM cert ARN lookups

## [0.26.0] - 2018-08-20
### Added
- Basic documentation for gen-sample commands

### Changed
- Update Stacker sample module with Terraform-supporting template

## [0.25.0] - 2018-08-17
### Added
- Allow environments to be specified at top level of deployment

## [0.24.0] - 2018-08-17
### Fixed
- Additional Python 3 fixes (check_output bytes -> str decoding)

### Added
- Static website deployment module
- Module options in runway.yaml (or runway.module.yaml in a module)
  - These can be used to make Terraform, Serverless, and CloudFormation (Stacker) variable/environment files optional.

### Changed
- Only use `npm ci` when `CI` environment variable is set

## [0.23.3] - 2018-08-08
### Changed
- Sync v0.23.2 change w/ [upstream patch](https://github.com/cloudtools/stacker/pull/646)

## [0.23.2] - 2018-08-08
### Fixed
- Fixed CloudFormation file lookups (Stacker [issue #645](https://github.com/cloudtools/stacker/issues/645))

## [0.23.1] - 2018-08-07
### Fixed
- Fixed CFN stack deployments with unspecified parameters (UsePreviousValue)

## [0.23.0] - 2018-08-06
### Added
- Python 3 support
- Updated embedded Stacker to v1.4

## [0.22.3] - 2018-08-03
### Fixed
- Suppress runway stacktraces when terraform setup commands fail

## [0.22.2] - 2018-07-27
### Fixed
- Skip attempt at pylint during preflight when no python files are detected

## [0.22.1] - 2018-07-27
### Added
- Adding debugging statements prior to pylint runs

## [0.22.0] - 2018-07-24
### Fixed
- It is now possible to disable pylint error checks in a custom .pylintrc
- Pylint is now only instantiated one for all file checks
  - This fixes duplicate code checking and should greatly speed up tests

### Added
- Added reference .pylintrc to templates

## [0.21.0] - 2018-07-19
### Fixed
- Debug logging now properly invoked across all commands
- CFN deployments run in debug mode will display the exact Stacker command being run

## [0.20.7] - 2018-07-16
### Fixed
- Restrict pylint version dependency to match Runway's Python 2 requirement

## [0.20.5] - 2018-06-25
### Fixed
- Add prompt before initiating `destroy` when only one deployment configured

## [0.20.4] - 2018-06-25
### Fixed
- Suppress stacktrace when stacker/terraform/serverless fail
  - They provide their own error messages/stacktrace; runway errors just obfuscate them
- Fix 0.20.1 regression of global stacker install use (instead of embedded version)

## [0.20.3] - 2018-06-13
### Fixed
- Fix stacker invocation error introduced in v0.20.1

## [0.20.1] - 2018-06-13
### Fixed
- Multiple CFN modules can now use the same remote Stacker package at different versions
  - Previously, the first module to load a remote package (e.g. stacker_blueprints at tag v1.0.3) would have that tagged version stuck for the rest of the runway deployment. Now, subsequent modules can specify other tags/commits/etc of the same remote package.

## [0.20.0] - 2018-06-11
### Added
- Add `duration` option to assume role operations

## [0.19.0] - 2018-06-08
### Fixed
- Remove duplicate stacker logging output
- Bypass CFN blueprint file execution mode check on Windows

### Changed
- Update embedded stacker to v1.3
- Add stacker as a requirement of runway
  - This should provide a better experience for user IDEs when editing stacker blueprints

## [0.18.0] - 2018-06-05
### Added
- Add `.terraform-version` file to terraform sample module

## [0.17.0] - 2018-05-23
### Added
- Add `skip-npm-ci` deployment option

## [0.16.0] - 2018-05-23
### Added
- Add `env/` directory option for SLS variable files

## [0.15.3] - 2018-05-17
### Fixed
- Set AWS_REGION environment var in addition to AWS_DEFAULT_REGION for modules.

## [0.15.2] - 2018-05-17
### Fixed
- Fix `stacker-runway` command error on importing Stacker before syspath update

## [0.15.1] - 2018-05-17
### Fixed
- Allow use of `whichenv` command in module directories

## [0.15.0] - 2018-05-17
### Added
- Add `whichenv` command

## [0.14.3] - 2018-05-14
### Fixed
- Properly reverse order of CFN stack config files during dismantle

## [0.14.2] - 2018-05-03
### Fixed
- Sync stacker invocation w/ upstream stacker script

## [0.14.1] - 2018-04-30
### Fixed
- Corrected 0.14 error causing yamllint to not run

## [0.14.0] - 2018-04-24
### Changed
- Serverless modules no longer require a `sls` script
- CloudFormation modules will no longer treat hidden files (files prefixed with a period) as stack configuration files (i.e. `.gitlab-ci.yml` will be ignored)

## [0.13.0] - 2018-04-23
### Fixed
- Flake8 now correctly exits non-zero on errors

### Changed
- Add support for environment `.flake8` config files

## [0.12.3] - 2018-04-16
### Fixed
- Fix stacker-runway command execution
- Fix yamllint including remote terraform modules

## [0.12.2] - 2018-04-04
### Fixed
- Fix Cloudformation environment file name options (now correctly supports ENV-REGION.env & ENV.env)

## [0.12.1] - 2018-04-02
### Changed
- Rename `account-id` and `account-alias` to match `assume-role` hyphen use

## [0.12.0] - 2018-04-02
### Changed
- Drop support for generic `backend.tfvars` terraform backend config
  - Any previous `backend.tfvars` values should be moved into the primary (e.g. main.tf) backend config
- On destroy/dismantle, reverse order of deployments and their contained modules
- Add `account_id` and `account_alias` deployment config options for account verification
- Add support for [tfenv](https://github.com/kamatama41/tfenv)
- Update terraform sample template to use a region-specific backend

### Fixed
- Fix Terraform backend initialization when switching backend configs
- Exclude .serverless directory from `runway test/preflight`
- Lower botocore logging messages (to pre v0.11.0 levels)

## [0.11.1] - 2018-03-22
### Changed
- Fix missed embedded stacker v1.2 script update

## [0.11.0] - 2018-03-22
### Changed
- Updated embedded Stacker to v1.2

## [0.10.0] - 2018-03-21
### Added
- Runway now has a `destroy`/`dismantle` command for removing deployments

### Changed
- Fixed errors with embedded `runway-stacker` script not setting the proper sys.path

## [0.9.1] - 2018-03-15
### Changed
- Update Terraform sample template to bump aws provider version from ~>v0.1 to ~>v1.0

## [0.9.0] - 2018-03-15
### Changed
- Allow per-environment assume-role ARNs.
- Add additional logging messages during `preflight` to clarify checks being performed.
- Add yaml & python checking to files at root of env (i.e. for use with `current_dir: true`)
- Drop legacy check for 'Makefile.py' executable status

## [0.8.0] - 2018-03-12
### Changed
- Change Serverless `sls deploy` run-script to just `sls`
  - This is necessary for the upcoming `destroy`/`dismantle` (e.g. `sls remove`) support
- Automatically use `npm ci` if available

### Fixed
- Fixed broken assume-role capability.
- Remove erroneous Serverless `.yaml` variables file extension.

## [0.7.0] - 2018-03-02
### Changed
- Make `current_dir` & `ignore_git_branch` options work together more intuitively (now doesn't require nested module directories)

## [0.6.2] - 2018-02-28
### Changed
- Bump boto3/botocore dependencies to work around pip dependency resolution (removes the need to manually upgrade botocore after installation on Amazon Linux).

## [0.6.1] - 2018-02-27
### Changed
- Add helper message when CloudFormation templates are incorrectly placed alongside stack config files.

## [0.6.0] - 2018-02-26
### Changed
- Override module-type autodetection when README-recommended module suffixes are used.

## [0.5.1] - 2018-02-26
### Changed
- Fix missing colorama runtime dependency for embedded Stacker.

## [0.5.0] - 2018-02-26
### Added
- Include `stacker-runway` script to allow embedded Stacker to be invoked directly.

## [0.4.2] - 2018-02-26
### Changed
- Declare explicit setuptools dependency on python < v3.

## [0.4.1] - 2018-02-23
### Changed
- Fix changed CFN parameters not being displayed during `runway plan`.

[Unreleased]: https://github.com/onicagroup/runway/compare/v1.3.7...HEAD
[1.3.7]: https://github.com/onicagroup/runway/compare/v1.3.6...v1.3.7
[1.3.6]: https://github.com/onicagroup/runway/compare/v1.3.5...v1.3.6
[1.3.5]: https://github.com/onicagroup/runway/compare/v1.3.4...v1.3.5
[1.3.4]: https://github.com/onicagroup/runway/compare/v1.3.3...v1.3.4
[1.3.3]: https://github.com/onicagroup/runway/compare/v1.3.2...v1.3.3
[1.3.2]: https://github.com/onicagroup/runway/compare/v1.3.1...v1.3.2
[1.3.1]: https://github.com/onicagroup/runway/compare/v1.3.0...v1.3.1
[1.3.0]: https://github.com/onicagroup/runway/compare/v1.2.0...v1.3.0
[1.2.0]: https://github.com/onicagroup/runway/compare/v1.1.0...v1.2.0
[1.1.0]: https://github.com/onicagroup/runway/compare/v1.0.3...v1.1.0
[1.0.3]: https://github.com/onicagroup/runway/compare/v1.0.1...v1.0.3
[1.0.1]: https://github.com/onicagroup/runway/compare/v1.0.0...v1.0.1
[1.0.0]: https://github.com/onicagroup/runway/compare/v0.47.1...v1.0.0
[0.47.1]: https://github.com/onicagroup/runway/compare/v0.47.0...v0.47.1
[0.47.0]: https://github.com/onicagroup/runway/compare/v0.46.6...v0.47.0
[0.46.6]: https://github.com/onicagroup/runway/compare/v0.46.5...v0.46.6
[0.46.5]: https://github.com/onicagroup/runway/compare/v0.46.4...v0.46.5
[0.46.4]: https://github.com/onicagroup/runway/compare/v0.46.3...v0.46.4
[0.46.3]: https://github.com/onicagroup/runway/compare/v0.46.2...v0.46.3
[0.46.2]: https://github.com/onicagroup/runway/compare/v0.46.1...v0.46.2
[0.46.1]: https://github.com/onicagroup/runway/compare/v0.46.0...v0.46.1
[0.46.0]: https://github.com/onicagroup/runway/compare/v0.45.4...v0.46.0
[0.45.4]: https://github.com/onicagroup/runway/compare/v0.45.3...v0.45.4
[0.45.3]: https://github.com/onicagroup/runway/compare/v0.45.2...v0.45.3
[0.45.2]: https://github.com/onicagroup/runway/compare/v0.45.1...v0.45.2
[0.45.1]: https://github.com/onicagroup/runway/compare/v0.45.0...v0.45.1
[0.45.0]: https://github.com/onicagroup/runway/compare/v0.44.3...v0.45.0
[0.44.3]: https://github.com/onicagroup/runway/compare/v0.44.2...v0.44.3
[0.44.2]: https://github.com/onicagroup/runway/compare/v0.44.1...v0.44.2
[0.44.1]: https://github.com/onicagroup/runway/compare/v0.44.0...v0.44.1
[0.44.0]: https://github.com/onicagroup/runway/compare/v0.43.0...v0.44.0
[0.43.0]: https://github.com/onicagroup/runway/compare/v0.42.0...v0.43.0
[0.42.0]: https://github.com/onicagroup/runway/compare/v0.41.2...v0.42.0
[0.41.2]: https://github.com/onicagroup/runway/compare/v0.41.1...v0.41.2
[0.41.1]: https://github.com/onicagroup/runway/compare/v0.41.0...v0.41.1
[0.41.0]: https://github.com/onicagroup/runway/compare/v0.40.1...v0.41.0
[0.40.1]: https://github.com/onicagroup/runway/compare/v0.40.0...v0.40.1
[0.40.0]: https://github.com/onicagroup/runway/compare/v0.39.1...v0.40.0
[0.39.1]: https://github.com/onicagroup/runway/compare/v0.39.0...v0.39.1
[0.39.0]: https://github.com/onicagroup/runway/compare/v0.38.2...v0.39.0
[0.38.2]: https://github.com/onicagroup/runway/compare/v0.38.1...v0.38.2
[0.38.1]: https://github.com/onicagroup/runway/compare/v0.38.0...v0.38.1
[0.38.0]: https://github.com/onicagroup/runway/compare/v0.37.2...v0.38.0
[0.37.2]: https://github.com/onicagroup/runway/compare/v0.37.1...v0.37.2
[0.37.1]: https://github.com/onicagroup/runway/compare/v0.37.0...v0.37.1
[0.37.0]: https://github.com/onicagroup/runway/compare/v0.36.0...v0.37.0
[0.36.0]: https://github.com/onicagroup/runway/compare/v0.35.3...v0.36.0
[0.35.3]: https://github.com/onicagroup/runway/compare/v0.35.2...v0.35.3
[0.35.2]: https://github.com/onicagroup/runway/compare/v0.35.1...v0.35.2
[0.35.1]: https://github.com/onicagroup/runway/compare/v0.35.0...v0.35.1
[0.35.0]: https://github.com/onicagroup/runway/compare/v0.34.0...v0.35.0
[0.34.0]: https://github.com/onicagroup/runway/compare/v0.33.0...v0.34.0
[0.33.0]: https://github.com/onicagroup/runway/compare/v0.32.0...v0.33.0
[0.32.0]: https://github.com/onicagroup/runway/compare/v0.31.2...v0.32.0
[0.31.2]: https://github.com/onicagroup/runway/compare/v0.31.1...v0.31.2
[0.31.1]: https://github.com/onicagroup/runway/compare/v0.31.0...v0.31.1
[0.31.0]: https://github.com/onicagroup/runway/compare/v0.30.6...v0.31.0
[0.30.0]: https://github.com/onicagroup/runway/compare/v0.29.6...v0.30.0
[0.29.6]: https://github.com/onicagroup/runway/compare/v0.29.5...v0.29.6
[0.29.5]: https://github.com/onicagroup/runway/compare/v0.29.4...v0.29.5
[0.29.4]: https://github.com/onicagroup/runway/compare/v0.29.3...v0.29.4
[0.29.3]: https://github.com/onicagroup/runway/compare/v0.29.2...v0.29.3
[0.29.2]: https://github.com/onicagroup/runway/compare/v0.29.1...v0.29.2
[0.29.1]: https://github.com/onicagroup/runway/compare/v0.29.0...v0.29.1
[0.29.0]: https://github.com/onicagroup/runway/compare/v0.28.0...v0.29.0
[0.28.0]: https://github.com/onicagroup/runway/compare/v0.27.1...v0.28.0
[0.27.1]: https://github.com/onicagroup/runway/compare/v0.27.0...v0.27.1
[0.27.0]: https://github.com/onicagroup/runway/compare/v0.26.0...v0.27.0
[0.26.0]: https://github.com/onicagroup/runway/compare/v0.25.0...v0.26.0
[0.25.0]: https://github.com/onicagroup/runway/compare/v0.24.0...v0.25.0
[0.24.0]: https://github.com/onicagroup/runway/compare/v0.23.3...v0.24.0
[0.23.3]: https://github.com/onicagroup/runway/compare/v0.23.2...v0.23.3
[0.23.2]: https://github.com/onicagroup/runway/compare/v0.23.1...v0.23.2
[0.23.1]: https://github.com/onicagroup/runway/compare/v0.23.0...v0.23.1
[0.23.0]: https://github.com/onicagroup/runway/compare/v0.22.3...v0.23.0
[0.22.3]: https://github.com/onicagroup/runway/compare/v0.22.2...v0.22.3
[0.22.2]: https://github.com/onicagroup/runway/compare/v0.22.1...v0.22.2
[0.22.1]: https://github.com/onicagroup/runway/compare/v0.22.0...v0.22.1
[0.22.0]: https://github.com/onicagroup/runway/compare/v0.21.0...v0.22.0
[0.21.0]: https://github.com/onicagroup/runway/compare/v0.20.7...v0.21.0
[0.20.7]: https://github.com/onicagroup/runway/compare/v0.20.5...v0.20.7
[0.20.5]: https://github.com/onicagroup/runway/compare/v0.20.4...v0.20.5
[0.20.4]: https://github.com/onicagroup/runway/compare/v0.20.3...v0.20.4
[0.20.3]: https://github.com/onicagroup/runway/compare/v0.20.1...v0.20.3
[0.20.1]: https://github.com/onicagroup/runway/compare/v0.20.0...v0.20.1
[0.20.0]: https://github.com/onicagroup/runway/compare/v0.19.0...v0.20.0
[0.19.0]: https://github.com/onicagroup/runway/compare/v0.18.0...v0.19.0
[0.18.0]: https://github.com/onicagroup/runway/compare/v0.17.0...v0.18.0
[0.17.0]: https://github.com/onicagroup/runway/compare/v0.16.0...v0.17.0
[0.16.0]: https://github.com/onicagroup/runway/compare/v0.15.3...v0.16.0
[0.15.3]: https://github.com/onicagroup/runway/compare/v0.15.2...v0.15.3
[0.15.2]: https://github.com/onicagroup/runway/compare/v0.15.1...v0.15.2
[0.15.1]: https://github.com/onicagroup/runway/compare/v0.15.0...v0.15.1
[0.15.0]: https://github.com/onicagroup/runway/compare/v0.14.3...v0.15.0
[0.14.3]: https://github.com/onicagroup/runway/compare/v0.14.2...v0.14.3
[0.14.2]: https://github.com/onicagroup/runway/compare/v0.14.1...v0.14.2
[0.14.1]: https://github.com/onicagroup/runway/compare/v0.14.0...v0.14.1
[0.14.0]: https://github.com/onicagroup/runway/compare/v0.13.0...v0.14.0
[0.13.0]: https://github.com/onicagroup/runway/compare/v0.12.3...v0.13.0
[0.12.3]: https://github.com/onicagroup/runway/compare/v0.12.2...v0.12.3
[0.12.2]: https://github.com/onicagroup/runway/compare/v0.12.1...v0.12.2
[0.12.1]: https://github.com/onicagroup/runway/compare/v0.12.0...v0.12.1
[0.12.0]: https://github.com/onicagroup/runway/compare/v0.11.1...v0.12.0
[0.11.1]: https://github.com/onicagroup/runway/compare/v0.11.0...v0.11.1
[0.11.0]: https://github.com/onicagroup/runway/compare/v0.10.0...v0.11.0
[0.10.0]: https://github.com/onicagroup/runway/compare/v0.9.1...v0.10.0
[0.9.1]: https://github.com/onicagroup/runway/compare/v0.9.0...v0.9.1
[0.9.0]: https://github.com/onicagroup/runway/compare/v0.8.0...v0.9.0
[0.8.0]: https://github.com/onicagroup/runway/compare/v0.7.0...v0.8.0
[0.7.0]: https://github.com/onicagroup/runway/compare/v0.6.2...v0.7.0
[0.6.2]: https://github.com/onicagroup/runway/compare/v0.6.1...v0.6.2
[0.6.1]: https://github.com/onicagroup/runway/compare/v0.6.0...v0.6.1
[0.6.0]: https://github.com/onicagroup/runway/compare/v0.5.1...v0.6.0
[0.5.1]: https://github.com/onicagroup/runway/compare/v0.5.0...v0.5.1
[0.5.0]: https://github.com/onicagroup/runway/compare/v0.4.2...v0.5.0
[0.4.2]: https://github.com/onicagroup/runway/compare/v0.4.1...v0.4.2
[0.4.1]: https://github.com/onicagroup/runway/compare/v0.4.0...v0.4.1<|MERGE_RESOLUTION|>--- conflicted
+++ resolved
@@ -26,15 +26,11 @@
 - install now requires `pyhcl~=0.4` which is being used in place of the embedded copy
 - `runway.embedded.stacker` is now `runway.cfngin`
 - imports of stacker by anything run/deployed by runway will be redirected to `runway.cfngin`
-<<<<<<< HEAD
-  - e.g. `from stacker.blueprints.base import Blueprint` will act as `from runway.cfngin.blueprints.base import Blueprint`
-=======
-    - e.g. `from stacker.blueprints.base import Blueprint` will act as `from runway.cfngin.blueprints.base import Blueprint`
+- e.g. `from stacker.blueprints.base import Blueprint` will act as `from runway.cfngin.blueprints.base import Blueprint`
 - `.cfn` modules no longer require `deployments[].environments.$DEPLOY_ENVIRONMENT` to be deployed when opting to not use a `$DEPLOY_ENVIRONMENT-$AWS_REGION.env` file if variables/lookups are used
 - modules no longer require `deployments[].environments.$DEPLOY_ENVIRONMENT` to be deployed when opting to not use an environment specific variables file (.e.g `$DEPLOY_ENVIRONMENT-$AWS_REGION.env`) if `parameters` are used.
 - `environments` key now acts as an explict toggle (with a booleon value per environment name, string of `$ACCOUNT_ID/$REGION`, or list of strings) for deploying modules to an environment
     - support old functionallity retained for the time being by merging into `parameters`
->>>>>>> 7cc0a421
 
 ### Removed
 - embedded `hcl`
