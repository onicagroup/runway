# Changelog
All notable changes to this project will be documented in this file.

The format is based on [Keep a Changelog](http://keepachangelog.com/en/1.0.0/)
and this project adheres to [Semantic Versioning](http://semver.org/spec/v2.0.0.html).

## [Unreleased]
### Added
- `destroy_stack` is now aware of `action=diff` and prints a different confirmation prompt
- `-no-color`/`--no-color` option automatically added to cdk, npm, sls, and tf commands
  - looks at `RUNWAY_COLORIZE` env var for an explicit enable/disable
  - if not set, checks `sys.stdout.isatty()` to determine if option should be provided

### Changed
- a@e check_auth will now try to refresh tokens 5 minutes before expiration instead of waiting for it to expire
<<<<<<< HEAD
- `static-react` sample uses npm instead of yarn
=======
- `runway test` will now return a non-zero exit code if any non-required tests failed
>>>>>>> b442743a

## [1.8.0] - 2020-05-16
### Fixed
- the value of `environments` is once again used to determine if a serverless module should be skipped
- lookup argument values can now contain `=` without raising _"too many values to unpack"_
- Runway now invokes cfn-lint as if it were interacting with the CLI to remove version compatibility issues
- staticsite auth@edge: cleanup stack uses IAM role boundary if specified

### Added
- ability to extend a Serverless configuration file the `extend_serverless_yml` option

### Changed
- when `sys.frozen`, `runway run-python` will be used by `runway.cfngin.hooks.aws_lambda` to run a dynamically generated script that can use internal `pip` unless a python path is explicitly provided

## [1.7.3] - 2020-04-29
### Fixed
- Static Site Auth@Edge deployments with pre-existing userpools

### Added
- support for AWS SSO profile as the initial credential source
- support for `args` to be passed to Terraform CLI commands

## [1.7.2] - 2020-04-21
### Fixed
- Maintenance release for GitHub Actions update

## [1.7.1] - 2020-04-21
### Fixed
- Maintenance release for GitHub Actions update

## [1.7.0] - 2020-04-21
### Added
- prompt to optionally provide an explicit deploy environment when git branch name is unexpected (e.g. feature branch) when run interactively

### Changed
- deprecated support for python 3.5
  - no longer testing for compatibility
  - not advertised as being supported

### Fixed
- cfngin `hook_data` is once again stored as a `dict` rather than `MutableMap` to support stacker hooks/lookups/blueprints that do not handle the `MutableMap` data type when consuming hook_data.

## [1.6.1] - 2020-04-14
### Fixed
- global variables in hooks are now reloaded between uses to mimic functionality present in `>1.5.0`

## [1.6.0] - 2020-04-07
### Fixed
- lookups are now resolved when using the `runway envvars` command
- Terraform list parameters from runway.yml will now properly formatted
- stacker's cli components can once again be used within CFNgin sessions by the inherited utility functions that require it

## Added
- ACM CloudFormation hook

## [1.5.2] - 2020-04-02
### Fixed
- `runway plan` for cfngin modules will now properly resolve output lookups when the original stack did not change or the reference stack is `locked: true`
- `env_var` deployment/module will now work as expected when used with a CFNgin or staticsite module
- when rendering a CFNgin config file, it should no longer raise an error if there is an undefined variable in a comment

## [1.5.1] - 2020-03-25
### Changed
- (binary/npm versions only) bumped embedded awacs version to v0.9.8

## [1.5.0] - 2020-03-24
### Added
- `runway.cfngin.cfngin.CFNgin` class (can also be imported as `runway.cfngin.CFNgin`)
- `runway.cfngin.context.Context.get_session()` method for creating a boto3 session using the correct AWS credentials
- `environment` and `region` as _common parameters_ for cloudformation modules so they do not need to be defined
  - pulled from the Runway context object
- `ssm` lookup usable in Runway and CFNgin config files
- `troposphere` transform option for lookups
- Private (authorized AKA Auth@Edge) static sites
- `termination_protection` CFNgin stack option

### Changed
- `get_session` can now accept AWS credentials when creating a thread-safe session
- Runway environment variable options to pull from `self.env_var` instead of `os.environ`
- deprecated the `run-stacker` command
- deprecated the use `get_session` directly when credentials are in environment variables
- deprecated `runway.cfngin.util.get_config_directory()` which was only used for the aws_lambda hook.
- deprecated Stacker CLI components
- deprecate `ssmstore` lookup
- deprecate `staticsite_acmcert_ssm_param` option
- deprecate `terraform_backend_ssm_params` option
- `hook_data` lookup now supports the standardized lookup query syntax
  - supports `load`, `transform`, `get`, and `default` arguments
  - dot notation to get nested data from the dictionary
- deprecate `stacker_bucket` in CFNgin configs
  - replaced by `cfngin_bucket`
- deprecate `stacker_bucket_region` in CFNgin configs
  - replaced by `cfngin_bucket_region`
- deprecate `stacker_cache_dir` in CFNgin configs
  - replaced by `cfngin_cache_dir`

### Fixed
- git module path will now default to the root of the repo when no `location` is provided.
- cfngin correctly notifies when a stack will be deleted during `runway plan` when using persistent graph

## [1.4.4] - 2020-02-28
### Fixed
- explicitly pass `provider` as a kwarg for resolving complex variable types
- error message raised when `var` lookup query is not in variables now includes the query
- `variables` is now passed from the config file to the `VariablesDefinition` as intended

## [1.4.3] - 2020-02-25
### Fixed
- CFN variable value lookup regression

### Added
- `RUNWAY_MAX_CONCURRENT_MODULES` configuration via environment variable
- `RUNWAY_MAX_CONCURRENT_REGIONS` configuration via environment variable

## [1.4.2] - 2020-02-21
### Fixed
- `runway.cfngin.commands.__init__` import of `__version__` through the stacker shim
- `stacker.variables` import error by adding a shim to `runway.variables`

## [1.4.1] - 2020-02-20
### Fixed
- `stacker.__version__` check when shimmed to CFNgin
- npm install on older nodejs versions

## [1.4.0] - 2020-02-18
### Added
- Add static site examples for React & Angular
- variable resolution in the runway config file
  - uses lookups to resolve value
    - resolves from environment variables, variables file, or variables definition
    - lookups can take arguments in addition to a query
      - parsing is part of the base class to standardize syntax
      - used to provide default values if the query fails and/or transform the data
  - only resolvable in specific areas of the config file (see docs for details)
  - some environment variables can only be used during processing of a module since they are set during processing
- `variables` top-level directive to the runway config file
  - explicitly define the path/name to a variables file instead of using the default path/names
  - define variables directly in the runway config file
    - if this is used with a variables file, what is defined in the runway config takes precedence
- `parameters` directive for modules and deployments
  - predecessor to `environments.$DEPLOY_ENVIRONMENT` map
- Add `args` option for serverless module to pass additional arguments/option to the serverless command

### Changed
- install now requires `pyhcl~=0.4` which is being used in place of the embedded copy
- `runway.embedded.stacker` is now `runway.cfngin`
- imports of stacker by anything run/deployed by runway will be redirected to `runway.cfngin`
- e.g. `from stacker.blueprints.base import Blueprint` will act as `from runway.cfngin.blueprints.base import Blueprint`
- `.cfn` modules no longer require `deployments[].environments.$DEPLOY_ENVIRONMENT` to be deployed when opting to not use a `$DEPLOY_ENVIRONMENT-$AWS_REGION.env` file if variables/lookups are used
- modules no longer require `deployments[].environments.$DEPLOY_ENVIRONMENT` to be deployed when opting to not use an environment specific variables file (.e.g `$DEPLOY_ENVIRONMENT-$AWS_REGION.env`) if `parameters` are used.
- `environments` key now acts as an explict toggle (with a booleon value per environment name, string of `$ACCOUNT_ID/$REGION`, or list of strings) for deploying modules to an environment
  - support old functionallity retained for the time being by merging into `parameters`

### Removed
- embedded `hcl`
- python 2.6 support for `PyYAML` and `cfn_flip` dependencies

### Fixed
- pinned `zipp` sub dependency to `~=1.0.0` to retain support for python 3.5
- `PyYAML` dependency is now `>=4.1,<5.3` to match the top-end of newer versions of `awscli`
- `NoSuchBucket` during `PutBucketEncryption` when sls tries to create a `promotezip` bucket
- `parallel_regions` causing subsequent deployments to be skipped

## [1.3.7] - 2020-01-07
### Fixed
- pinned `pyhcl` to `<0.3.14`
  - `0.3.14` vendored ply instead of having it as a dependency which breaks our embedded, patched copy

## [1.3.6] - 2019-12-28
### Fixed
- Correct detection of Serverless Framework projects with a JS config file

## [1.3.5] - 2019-12-19
### Fixed
- Updated `sls-py` sample to work properly w/ python plugin static caching
- Updated `k8s-tf` sample:
  - Python 2 compatibility for cert certificate script
  - kubeconfig file is now updated/recreated automatically

### Changed
- Updated `k8s-tf` sample:
  - Moved worker nodes to EKS node group

## [1.3.4] - 2019-12-18
### Fixed
- Fixed multi-stack CDK apps

### Added
- Allow single-binary use of bundled yamllint

### Changed
- `DEPLOY_ENVIRONMENT` is available to all module deployments as an environment variable
  - if it does not exist in the current environment, value is derived from branch or directory name
- Updated static site CFN template to use node v10 for path rewrite lambda
- embedded stacker will not resolve dependencies for `locked` stacks when they rely on other stacks
  - accepted upstream in <https://github.com/cloudtools/stacker/pull/746>

## [1.3.3] - 2019-11-26
### Changed
- Updated `runway test` error message to give direction on next steps when no tests are defined

## [1.3.2] - 2019-11-22
### Fixed
- `run-python` subcommand now supports most python files

## [1.3.1] - 2019-11-19
### Fixed
- Deployment selection regression from v1.3

## [1.3.0] - 2019-11-15
### Fixed
- `gen-sample cdk-py` now correctly generates a sample instead of trying to copy files that don't exist

### Added
- parallel region execution
  - `deployments[].regions.parallel[]` similar to parallel modules **OR**
  - `deployments[].parallel_regions[]` which is what the above translates to
  - cannot use parallel and non-parallel regions in the same deployment
  - requires `CI` mode and python >3

## [1.2.1] - 2019-11-13
### Fixed
- `--tag` docopt option to plan and updated docs
  - the backend already supports/handles this option. now docopt will allow it to be provided.

## [1.2.0] - 2019-11-12
### Added
- Terraform list/map variables can now be provided via runway.yml environment values

### Changed
- Updated python serverless sample generator to py3

### Fixed
- Better gen-sample output of available sample generators

## [1.1.0] - 2019-10-31
### Added
- Pre-module environment-variable overrides

## [1.0.3] - 2019-10-30
### Fixed
- Python 2 install

## [1.0.1] - 2019-10-30
### Fixed
- npm-based install (org-scoped package error)

## [1.0.0] - 2019-10-30
### Fixed
- Fix cross-platform subprocess execution (e.g. yarn specified without a file extension in staticsite build_steps)
- Better error messages for subprocess commands that fail to run
- cloudformation modules now ignore `docker-compose.yml` in the root of the module directory
- `diff` run against CloudFormation modules will now correctly handle missing/dependent stacks
- Environment detection from git branches will now fail gracefully when in a detached-HEAD state

### Added
- run-python & run-stacker commands (for single-binary compatibility)
- Custom error responses support for static sites
- `--tag <tag>...` option for deploy/destroy
  - select modules based on a list of tags applied in the runway file (ex. `deployments[].modules[].tags[]`)
  - can be used to construct a list of tags a module must have to be selected
- Terraform backend lookup via SSM params
- class for handling the runway config file that warns on invalid keys
- new top level `tests` to the runway config for user defined tests (cfn-lint, script, and yamllint)
- alternative runway config file name `runway.yaml`
- run-aws command (for awscli use in single-binary mode)
- tfenv and kbenv commands (for installing terraform/kubectl prior to a runway deployment)
- envvars command (for setting shell variables from environment variables defined in runway.yml)
- Kubernetes support (for kustomize-organized configurations)
- Parallel module execution
- single-binary build and the pipeline to support it
- serverless framework zip promotion support (e.g. build app once, reuse in multiple environments automatically)

### Removed
- _default_ tests. trying to run the test command with no tests defined will now result in an error.
- chef, flake8, pylint, and stacker blueprint tests (for single-binary compatibility)
- `SKIP_TF_GET` environment variable option for Terraform modules
- `gitclean` subcommand (rarely used and functionality is trivial to replicate in other scripts)

### Changed
- Terraform initialization should be considerably faster via use of `init --reconfigure`
- Updated CDK typescript sample generator to v1 syntax
- Terraform variables from runway.yml passed as environment variables (fixes <https://github.com/hashicorp/terraform/issues/19424#issuecomment-472186386>)
- CDK/Serverless `npm ci` skip option (formerly `skip-npm-ci`) moved to module options
- Top-level & deployment options now consistently documented with underscores (e.g. `account_id:` vs `account-id:`).

## [0.47.1] - 2019-07-19
### Fixed
- Workaround PyHCL error on empty files

## [0.47.0] - 2019-07-19
### Added
- Terraform 0.12 support

## [0.46.6] - 2019-07-08
### Added
- requirement for `pydocstyle<=3.0.0`

## [0.46.5] - 2019-06-04
### Fixed
- Fix PyYAML dependency issue on new installs
- Serverless string handling cosmetic error during destroy

## [0.46.4] - 2019-05-16
### Fixed
- Add CAPABILITY_AUTO_EXPAND capability to CFN deployments for macro support

## [0.46.3] - 2019-05-15
### Fixed
- Stop troposphere deprecation warnings on 2.4.2+
- Re-add `terraform init` execution after workspace switches
  - This appears to be required to ensure all plugins are downloaded

## [0.46.2] - 2019-05-13
### Fixed
- Better error handling during Terraform downloads

## [0.46.1] - 2019-05-01
### Fixed
- Terraform platform being incorrectly detected on Windows

## [0.46.0] - 2019-04-20
### Added
- In-app Terraform management (no longer needs to be downloaded separately)
- Terraform backend config lookup from CloudFormation

### Fixed
- Fix Terraform module not detecting backend config changes
- Remove unnecessary `terraform init` executions after workspace switches
- Catch failed `terraform init` executions on subsequent plan/deploys

### Changed
- Add warning about incorrect AWS_PROFILE environment variable usage with Serverless/CDK

## [0.45.4] - 2019-04-13
### Fixed
- Stacker `cleanup_s3` hook `bucket_name` option

### Changed
- Add warning about missing tfenv on Windows

## [0.45.3] - 2019-04-10
### Fixed
- Fixed CFN module detection with no env files

## [0.45.2] - 2019-04-08
### Changed
- Update stacker to v1.7

## [0.45.1] - 2019-04-03
### Fixed
- Correct test command invocation bug introduced in 0.45

## [0.45.0] - 2019-04-02
### Changed
- Add optional deployment names
- Update TypeScript CDK sample generator
- Cleanup command class code

### Added
- Support CDK context values
- Python CDK sample generator
- C# CDK sample generator

### Fixed
- Support terraform sample generator use directly from git master

## [0.44.3] - 2019-03-26
### Fixed
- Ensure PyYaml.load is not used (work around CVE-2017-18342)

## [0.44.2] - 2019-03-21
### Fixed
- Fixed module config options completely overriding deployment options
  - Options will now be deeply merged, allowing selective overrides per-module

## [0.44.1] - 2019-03-16
### Fixed
- Corrected bug in module selection

## [0.44.0] - 2019-03-11
### Changed
- Output environment message only once on startup
- Improve deployment progress messages

## [0.43.0] - 2019-03-07
### Added
- Add module_options deployment parameter for shared module options
- Support Terraform backend config via Runway module options

## [0.42.0] - 2019-03-06
### Fixed
- Correct install issue with latest PyYAML beta release

### Added
- New Serverless Typescript sample module template

## [0.41.2] - 2019-03-05
- Catch invalid deployment section input

## [0.41.1] - 2019-02-28
### Fixed
- Correct Terraform workspace creation/selection with custom backend keys

## [0.41.0] - 2019-02-22
### Fixed
- Correct Terraform workspace creation/selection with custom backend keys

### Added
- Update embedded stacker to v1.6 w/ Jinja2 templating

## [0.40.1] - 2019-01-15
### Fixed
- Fixed staticsite module use with troposphere 2.4+

## [0.40.0] - 2019-01-11
### Added
- Optional cfn-lint template checking

### Changed
- Removed check for python blueprint execute status
  - This doesn't really fit with current recommendation to execute environments under pipenv

## [0.39.1] - 2018-12-28
### Fixed
- Remove default yamllint truthy check to allow yes/no values

## [0.39.0] - 2018-12-27
### Added
- CFN SSM parameter types

## [0.38.2] - 2018-12-21
### Fixed
- Support `.yamllint` filename (in addition to `.yamllint.yml`) for yamllint customization

## [0.38.1] - 2018-12-19
### Fixed
- Additional Windows npm/npx command fixes

## [0.38.0] - 2018-12-19
### Fixed
- Additional Windows npm/npx command fixes

### Added
- Incorporate stacker typo & stack rollback fixes

## [0.37.2] - 2018-12-19
### Fixed
- Fix file detection on Windows (find `npm.cmd`)

## [0.37.1] - 2018-12-11
### Fixed
- Fix embedded stacker aws_lambda hook file permissions

## [0.37.0] - 2018-12-03
### Added
- New `init` command for generating runway.yml

### Changed
- Updated cfn gen-sample to deploy tf state bucket (matching stacker sample)

## [0.36.0] - 2018-11-21
### Fixed
- Documentation cleanup

### Added
- New staticsite_lambda_function_associations Static Site module option

## [0.35.3] - 2018-11-16
### Fixed
- Add egg files to source packaging (i.e. fix easy_install installs)

## [0.35.2] - 2018-11-05
### Fixed
- Improve approval resiliency on CFN stack updates (Stacker #674)

## [0.35.1] - 2018-11-01
### Fixed
- Added error message when a deployment specifies no regions

## [0.35.0] - 2018-11-01
### Added
- CloudFormation modules can now locally reference other CloudFormation modules

## [0.34.0] - 2018-10-24
### Added
- CloudFormation config deployments will now log the region to which they are deployed

### Changed
- Embedded embedded stacker to v1.5

## [0.33.0] - 2018-10-09
### Added
- Environment variable values can now be specified as relative or absolute paths (via yaml lists) in addition to regular strings

## [0.32.0] - 2018-10-08
### Added
- Added per-environment, per-deployment environment variable values

## [0.31.2] - 2018-10-04
### Fixed
- Fixed stacker execution in virtualenvs on Windows

## [0.31.1] - 2018-10-03
### Fixed
- Fixed executable detection on Windows

## [0.31.0] - 2018-10-01
### Added
- Add clear logging of each module being processed

## [0.30.0] - 2018-10-01
### Added
- Add AWS CDK support

### Fixed
- Destroys on Serverless modules will no longer exit code 1 if the destroy has been run previously.

## [0.29.6] - 2018-09-24
### Fixed
- Fix `current_dir` deployment option

## [0.29.5] - 2018-09-19
### Fixed
- Re-initialize Terraform modules after workspace switching (ensure providers are downloaded)

## [0.29.4] - 2018-09-18
### Fixed
- Avoid error when assume-role config does not specify a role for the current environment

## [0.29.3] - 2018-09-04
### Fixed
- Update dependencies to prevent pip errors

## [0.29.2] - 2018-09-04
### Fixed
- Fixed skip-npm-ci option

## [0.29.1] - 2018-09-04
### Fixed
- Update embedded stacker to fix interactive CFN stack updates with empty string parameters

## [0.29.0] - 2018-08-28
### Added
- Static sites archives will now be automatically pruned (keeping only the 15 latest)

## [0.28.0] - 2018-08-27
### Added
- Static sites can now use Lambda@Edge to support default directory indexes (e.g. example.org/foo/)

### Fixed
- Fixed stacker git remote package support on Python 3
- Static site modules will no longer error when an environment config is missing

## [0.27.1] - 2018-08-21
### Fixed
- Fixed module options regression introduced in v0.25

## [0.27.0] - 2018-08-20
### Added
- Support SSM Parameters for static site module ACM cert ARN lookups

## [0.26.0] - 2018-08-20
### Added
- Basic documentation for gen-sample commands

### Changed
- Update Stacker sample module with Terraform-supporting template

## [0.25.0] - 2018-08-17
### Added
- Allow environments to be specified at top level of deployment

## [0.24.0] - 2018-08-17
### Fixed
- Additional Python 3 fixes (check_output bytes -> str decoding)

### Added
- Static website deployment module
- Module options in runway.yaml (or runway.module.yaml in a module)
  - These can be used to make Terraform, Serverless, and CloudFormation (Stacker) variable/environment files optional.

### Changed
- Only use `npm ci` when `CI` environment variable is set

## [0.23.3] - 2018-08-08
### Changed
- Sync v0.23.2 change w/ [upstream patch](https://github.com/cloudtools/stacker/pull/646)

## [0.23.2] - 2018-08-08
### Fixed
- Fixed CloudFormation file lookups (Stacker [issue #645](https://github.com/cloudtools/stacker/issues/645))

## [0.23.1] - 2018-08-07
### Fixed
- Fixed CFN stack deployments with unspecified parameters (UsePreviousValue)

## [0.23.0] - 2018-08-06
### Added
- Python 3 support
- Updated embedded Stacker to v1.4

## [0.22.3] - 2018-08-03
### Fixed
- Suppress runway stacktraces when terraform setup commands fail

## [0.22.2] - 2018-07-27
### Fixed
- Skip attempt at pylint during preflight when no python files are detected

## [0.22.1] - 2018-07-27
### Added
- Adding debugging statements prior to pylint runs

## [0.22.0] - 2018-07-24
### Fixed
- It is now possible to disable pylint error checks in a custom .pylintrc
- Pylint is now only instantiated one for all file checks
  - This fixes duplicate code checking and should greatly speed up tests

### Added
- Added reference .pylintrc to templates

## [0.21.0] - 2018-07-19
### Fixed
- Debug logging now properly invoked across all commands
- CFN deployments run in debug mode will display the exact Stacker command being run

## [0.20.7] - 2018-07-16
### Fixed
- Restrict pylint version dependency to match Runway's Python 2 requirement

## [0.20.5] - 2018-06-25
### Fixed
- Add prompt before initiating `destroy` when only one deployment configured

## [0.20.4] - 2018-06-25
### Fixed
- Suppress stacktrace when stacker/terraform/serverless fail
  - They provide their own error messages/stacktrace; runway errors just obfuscate them
- Fix 0.20.1 regression of global stacker install use (instead of embedded version)

## [0.20.3] - 2018-06-13
### Fixed
- Fix stacker invocation error introduced in v0.20.1

## [0.20.1] - 2018-06-13
### Fixed
- Multiple CFN modules can now use the same remote Stacker package at different versions
  - Previously, the first module to load a remote package (e.g. stacker_blueprints at tag v1.0.3) would have that tagged version stuck for the rest of the runway deployment. Now, subsequent modules can specify other tags/commits/etc of the same remote package.

## [0.20.0] - 2018-06-11
### Added
- Add `duration` option to assume role operations

## [0.19.0] - 2018-06-08
### Fixed
- Remove duplicate stacker logging output
- Bypass CFN blueprint file execution mode check on Windows

### Changed
- Update embedded stacker to v1.3
- Add stacker as a requirement of runway
  - This should provide a better experience for user IDEs when editing stacker blueprints

## [0.18.0] - 2018-06-05
### Added
- Add `.terraform-version` file to terraform sample module

## [0.17.0] - 2018-05-23
### Added
- Add `skip-npm-ci` deployment option

## [0.16.0] - 2018-05-23
### Added
- Add `env/` directory option for SLS variable files

## [0.15.3] - 2018-05-17
### Fixed
- Set AWS_REGION environment var in addition to AWS_DEFAULT_REGION for modules.

## [0.15.2] - 2018-05-17
### Fixed
- Fix `stacker-runway` command error on importing Stacker before syspath update

## [0.15.1] - 2018-05-17
### Fixed
- Allow use of `whichenv` command in module directories

## [0.15.0] - 2018-05-17
### Added
- Add `whichenv` command

## [0.14.3] - 2018-05-14
### Fixed
- Properly reverse order of CFN stack config files during dismantle

## [0.14.2] - 2018-05-03
### Fixed
- Sync stacker invocation w/ upstream stacker script

## [0.14.1] - 2018-04-30
### Fixed
- Corrected 0.14 error causing yamllint to not run

## [0.14.0] - 2018-04-24
### Changed
- Serverless modules no longer require a `sls` script
- CloudFormation modules will no longer treat hidden files (files prefixed with a period) as stack configuration files (i.e. `.gitlab-ci.yml` will be ignored)

## [0.13.0] - 2018-04-23
### Fixed
- Flake8 now correctly exits non-zero on errors

### Changed
- Add support for environment `.flake8` config files

## [0.12.3] - 2018-04-16
### Fixed
- Fix stacker-runway command execution
- Fix yamllint including remote terraform modules

## [0.12.2] - 2018-04-04
### Fixed
- Fix Cloudformation environment file name options (now correctly supports ENV-REGION.env & ENV.env)

## [0.12.1] - 2018-04-02
### Changed
- Rename `account-id` and `account-alias` to match `assume-role` hyphen use

## [0.12.0] - 2018-04-02
### Changed
- Drop support for generic `backend.tfvars` terraform backend config
  - Any previous `backend.tfvars` values should be moved into the primary (e.g. main.tf) backend config
- On destroy/dismantle, reverse order of deployments and their contained modules
- Add `account_id` and `account_alias` deployment config options for account verification
- Add support for [tfenv](https://github.com/kamatama41/tfenv)
- Update terraform sample template to use a region-specific backend

### Fixed
- Fix Terraform backend initialization when switching backend configs
- Exclude .serverless directory from `runway test/preflight`
- Lower botocore logging messages (to pre v0.11.0 levels)

## [0.11.1] - 2018-03-22
### Changed
- Fix missed embedded stacker v1.2 script update

## [0.11.0] - 2018-03-22
### Changed
- Updated embedded Stacker to v1.2

## [0.10.0] - 2018-03-21
### Added
- Runway now has a `destroy`/`dismantle` command for removing deployments

### Changed
- Fixed errors with embedded `runway-stacker` script not setting the proper sys.path

## [0.9.1] - 2018-03-15
### Changed
- Update Terraform sample template to bump aws provider version from ~>v0.1 to ~>v1.0

## [0.9.0] - 2018-03-15
### Changed
- Allow per-environment assume-role ARNs.
- Add additional logging messages during `preflight` to clarify checks being performed.
- Add yaml & python checking to files at root of env (i.e. for use with `current_dir: true`)
- Drop legacy check for 'Makefile.py' executable status

## [0.8.0] - 2018-03-12
### Changed
- Change Serverless `sls deploy` run-script to just `sls`
  - This is necessary for the upcoming `destroy`/`dismantle` (e.g. `sls remove`) support
- Automatically use `npm ci` if available

### Fixed
- Fixed broken assume-role capability.
- Remove erroneous Serverless `.yaml` variables file extension.

## [0.7.0] - 2018-03-02
### Changed
- Make `current_dir` & `ignore_git_branch` options work together more intuitively (now doesn't require nested module directories)

## [0.6.2] - 2018-02-28
### Changed
- Bump boto3/botocore dependencies to work around pip dependency resolution (removes the need to manually upgrade botocore after installation on Amazon Linux).

## [0.6.1] - 2018-02-27
### Changed
- Add helper message when CloudFormation templates are incorrectly placed alongside stack config files.

## [0.6.0] - 2018-02-26
### Changed
- Override module-type autodetection when README-recommended module suffixes are used.

## [0.5.1] - 2018-02-26
### Changed
- Fix missing colorama runtime dependency for embedded Stacker.

## [0.5.0] - 2018-02-26
### Added
- Include `stacker-runway` script to allow embedded Stacker to be invoked directly.

## [0.4.2] - 2018-02-26
### Changed
- Declare explicit setuptools dependency on python < v3.

## [0.4.1] - 2018-02-23
### Changed
- Fix changed CFN parameters not being displayed during `runway plan`.

[Unreleased]: https://github.com/onicagroup/runway/compare/v1.8.0...HEAD
[1.8.0]: https://github.com/onicagroup/runway/compare/v1.7.3...v1.8.0
[1.7.3]: https://github.com/onicagroup/runway/compare/v1.7.2...v1.7.3
[1.7.2]: https://github.com/onicagroup/runway/compare/v1.7.1...v1.7.2
[1.7.1]: https://github.com/onicagroup/runway/compare/v1.7.0...v1.7.1
[1.7.0]: https://github.com/onicagroup/runway/compare/v1.6.1...v1.7.0
[1.6.1]: https://github.com/onicagroup/runway/compare/v1.6.0...v1.6.1
[1.6.0]: https://github.com/onicagroup/runway/compare/v1.5.2...v1.6.0
[1.5.2]: https://github.com/onicagroup/runway/compare/v1.5.1...v1.5.2
[1.5.1]: https://github.com/onicagroup/runway/compare/v1.5.0...v1.5.1
[1.5.0]: https://github.com/onicagroup/runway/compare/v1.4.4...v1.5.0
[1.4.4]: https://github.com/onicagroup/runway/compare/v1.4.3...v1.4.4
[1.4.3]: https://github.com/onicagroup/runway/compare/v1.4.2...v1.4.3
[1.4.2]: https://github.com/onicagroup/runway/compare/v1.4.1...v1.4.2
[1.4.1]: https://github.com/onicagroup/runway/compare/v1.4.0...v1.4.1
[1.4.0]: https://github.com/onicagroup/runway/compare/v1.3.7...v1.4.0
[1.3.7]: https://github.com/onicagroup/runway/compare/v1.3.6...v1.3.7
[1.3.6]: https://github.com/onicagroup/runway/compare/v1.3.5...v1.3.6
[1.3.5]: https://github.com/onicagroup/runway/compare/v1.3.4...v1.3.5
[1.3.4]: https://github.com/onicagroup/runway/compare/v1.3.3...v1.3.4
[1.3.3]: https://github.com/onicagroup/runway/compare/v1.3.2...v1.3.3
[1.3.2]: https://github.com/onicagroup/runway/compare/v1.3.1...v1.3.2
[1.3.1]: https://github.com/onicagroup/runway/compare/v1.3.0...v1.3.1
[1.3.0]: https://github.com/onicagroup/runway/compare/v1.2.0...v1.3.0
[1.2.0]: https://github.com/onicagroup/runway/compare/v1.1.0...v1.2.0
[1.1.0]: https://github.com/onicagroup/runway/compare/v1.0.3...v1.1.0
[1.0.3]: https://github.com/onicagroup/runway/compare/v1.0.1...v1.0.3
[1.0.1]: https://github.com/onicagroup/runway/compare/v1.0.0...v1.0.1
[1.0.0]: https://github.com/onicagroup/runway/compare/v0.47.1...v1.0.0
[0.47.1]: https://github.com/onicagroup/runway/compare/v0.47.0...v0.47.1
[0.47.0]: https://github.com/onicagroup/runway/compare/v0.46.6...v0.47.0
[0.46.6]: https://github.com/onicagroup/runway/compare/v0.46.5...v0.46.6
[0.46.5]: https://github.com/onicagroup/runway/compare/v0.46.4...v0.46.5
[0.46.4]: https://github.com/onicagroup/runway/compare/v0.46.3...v0.46.4
[0.46.3]: https://github.com/onicagroup/runway/compare/v0.46.2...v0.46.3
[0.46.2]: https://github.com/onicagroup/runway/compare/v0.46.1...v0.46.2
[0.46.1]: https://github.com/onicagroup/runway/compare/v0.46.0...v0.46.1
[0.46.0]: https://github.com/onicagroup/runway/compare/v0.45.4...v0.46.0
[0.45.4]: https://github.com/onicagroup/runway/compare/v0.45.3...v0.45.4
[0.45.3]: https://github.com/onicagroup/runway/compare/v0.45.2...v0.45.3
[0.45.2]: https://github.com/onicagroup/runway/compare/v0.45.1...v0.45.2
[0.45.1]: https://github.com/onicagroup/runway/compare/v0.45.0...v0.45.1
[0.45.0]: https://github.com/onicagroup/runway/compare/v0.44.3...v0.45.0
[0.44.3]: https://github.com/onicagroup/runway/compare/v0.44.2...v0.44.3
[0.44.2]: https://github.com/onicagroup/runway/compare/v0.44.1...v0.44.2
[0.44.1]: https://github.com/onicagroup/runway/compare/v0.44.0...v0.44.1
[0.44.0]: https://github.com/onicagroup/runway/compare/v0.43.0...v0.44.0
[0.43.0]: https://github.com/onicagroup/runway/compare/v0.42.0...v0.43.0
[0.42.0]: https://github.com/onicagroup/runway/compare/v0.41.2...v0.42.0
[0.41.2]: https://github.com/onicagroup/runway/compare/v0.41.1...v0.41.2
[0.41.1]: https://github.com/onicagroup/runway/compare/v0.41.0...v0.41.1
[0.41.0]: https://github.com/onicagroup/runway/compare/v0.40.1...v0.41.0
[0.40.1]: https://github.com/onicagroup/runway/compare/v0.40.0...v0.40.1
[0.40.0]: https://github.com/onicagroup/runway/compare/v0.39.1...v0.40.0
[0.39.1]: https://github.com/onicagroup/runway/compare/v0.39.0...v0.39.1
[0.39.0]: https://github.com/onicagroup/runway/compare/v0.38.2...v0.39.0
[0.38.2]: https://github.com/onicagroup/runway/compare/v0.38.1...v0.38.2
[0.38.1]: https://github.com/onicagroup/runway/compare/v0.38.0...v0.38.1
[0.38.0]: https://github.com/onicagroup/runway/compare/v0.37.2...v0.38.0
[0.37.2]: https://github.com/onicagroup/runway/compare/v0.37.1...v0.37.2
[0.37.1]: https://github.com/onicagroup/runway/compare/v0.37.0...v0.37.1
[0.37.0]: https://github.com/onicagroup/runway/compare/v0.36.0...v0.37.0
[0.36.0]: https://github.com/onicagroup/runway/compare/v0.35.3...v0.36.0
[0.35.3]: https://github.com/onicagroup/runway/compare/v0.35.2...v0.35.3
[0.35.2]: https://github.com/onicagroup/runway/compare/v0.35.1...v0.35.2
[0.35.1]: https://github.com/onicagroup/runway/compare/v0.35.0...v0.35.1
[0.35.0]: https://github.com/onicagroup/runway/compare/v0.34.0...v0.35.0
[0.34.0]: https://github.com/onicagroup/runway/compare/v0.33.0...v0.34.0
[0.33.0]: https://github.com/onicagroup/runway/compare/v0.32.0...v0.33.0
[0.32.0]: https://github.com/onicagroup/runway/compare/v0.31.2...v0.32.0
[0.31.2]: https://github.com/onicagroup/runway/compare/v0.31.1...v0.31.2
[0.31.1]: https://github.com/onicagroup/runway/compare/v0.31.0...v0.31.1
[0.31.0]: https://github.com/onicagroup/runway/compare/v0.30.6...v0.31.0
[0.30.0]: https://github.com/onicagroup/runway/compare/v0.29.6...v0.30.0
[0.29.6]: https://github.com/onicagroup/runway/compare/v0.29.5...v0.29.6
[0.29.5]: https://github.com/onicagroup/runway/compare/v0.29.4...v0.29.5
[0.29.4]: https://github.com/onicagroup/runway/compare/v0.29.3...v0.29.4
[0.29.3]: https://github.com/onicagroup/runway/compare/v0.29.2...v0.29.3
[0.29.2]: https://github.com/onicagroup/runway/compare/v0.29.1...v0.29.2
[0.29.1]: https://github.com/onicagroup/runway/compare/v0.29.0...v0.29.1
[0.29.0]: https://github.com/onicagroup/runway/compare/v0.28.0...v0.29.0
[0.28.0]: https://github.com/onicagroup/runway/compare/v0.27.1...v0.28.0
[0.27.1]: https://github.com/onicagroup/runway/compare/v0.27.0...v0.27.1
[0.27.0]: https://github.com/onicagroup/runway/compare/v0.26.0...v0.27.0
[0.26.0]: https://github.com/onicagroup/runway/compare/v0.25.0...v0.26.0
[0.25.0]: https://github.com/onicagroup/runway/compare/v0.24.0...v0.25.0
[0.24.0]: https://github.com/onicagroup/runway/compare/v0.23.3...v0.24.0
[0.23.3]: https://github.com/onicagroup/runway/compare/v0.23.2...v0.23.3
[0.23.2]: https://github.com/onicagroup/runway/compare/v0.23.1...v0.23.2
[0.23.1]: https://github.com/onicagroup/runway/compare/v0.23.0...v0.23.1
[0.23.0]: https://github.com/onicagroup/runway/compare/v0.22.3...v0.23.0
[0.22.3]: https://github.com/onicagroup/runway/compare/v0.22.2...v0.22.3
[0.22.2]: https://github.com/onicagroup/runway/compare/v0.22.1...v0.22.2
[0.22.1]: https://github.com/onicagroup/runway/compare/v0.22.0...v0.22.1
[0.22.0]: https://github.com/onicagroup/runway/compare/v0.21.0...v0.22.0
[0.21.0]: https://github.com/onicagroup/runway/compare/v0.20.7...v0.21.0
[0.20.7]: https://github.com/onicagroup/runway/compare/v0.20.5...v0.20.7
[0.20.5]: https://github.com/onicagroup/runway/compare/v0.20.4...v0.20.5
[0.20.4]: https://github.com/onicagroup/runway/compare/v0.20.3...v0.20.4
[0.20.3]: https://github.com/onicagroup/runway/compare/v0.20.1...v0.20.3
[0.20.1]: https://github.com/onicagroup/runway/compare/v0.20.0...v0.20.1
[0.20.0]: https://github.com/onicagroup/runway/compare/v0.19.0...v0.20.0
[0.19.0]: https://github.com/onicagroup/runway/compare/v0.18.0...v0.19.0
[0.18.0]: https://github.com/onicagroup/runway/compare/v0.17.0...v0.18.0
[0.17.0]: https://github.com/onicagroup/runway/compare/v0.16.0...v0.17.0
[0.16.0]: https://github.com/onicagroup/runway/compare/v0.15.3...v0.16.0
[0.15.3]: https://github.com/onicagroup/runway/compare/v0.15.2...v0.15.3
[0.15.2]: https://github.com/onicagroup/runway/compare/v0.15.1...v0.15.2
[0.15.1]: https://github.com/onicagroup/runway/compare/v0.15.0...v0.15.1
[0.15.0]: https://github.com/onicagroup/runway/compare/v0.14.3...v0.15.0
[0.14.3]: https://github.com/onicagroup/runway/compare/v0.14.2...v0.14.3
[0.14.2]: https://github.com/onicagroup/runway/compare/v0.14.1...v0.14.2
[0.14.1]: https://github.com/onicagroup/runway/compare/v0.14.0...v0.14.1
[0.14.0]: https://github.com/onicagroup/runway/compare/v0.13.0...v0.14.0
[0.13.0]: https://github.com/onicagroup/runway/compare/v0.12.3...v0.13.0
[0.12.3]: https://github.com/onicagroup/runway/compare/v0.12.2...v0.12.3
[0.12.2]: https://github.com/onicagroup/runway/compare/v0.12.1...v0.12.2
[0.12.1]: https://github.com/onicagroup/runway/compare/v0.12.0...v0.12.1
[0.12.0]: https://github.com/onicagroup/runway/compare/v0.11.1...v0.12.0
[0.11.1]: https://github.com/onicagroup/runway/compare/v0.11.0...v0.11.1
[0.11.0]: https://github.com/onicagroup/runway/compare/v0.10.0...v0.11.0
[0.10.0]: https://github.com/onicagroup/runway/compare/v0.9.1...v0.10.0
[0.9.1]: https://github.com/onicagroup/runway/compare/v0.9.0...v0.9.1
[0.9.0]: https://github.com/onicagroup/runway/compare/v0.8.0...v0.9.0
[0.8.0]: https://github.com/onicagroup/runway/compare/v0.7.0...v0.8.0
[0.7.0]: https://github.com/onicagroup/runway/compare/v0.6.2...v0.7.0
[0.6.2]: https://github.com/onicagroup/runway/compare/v0.6.1...v0.6.2
[0.6.1]: https://github.com/onicagroup/runway/compare/v0.6.0...v0.6.1
[0.6.0]: https://github.com/onicagroup/runway/compare/v0.5.1...v0.6.0
[0.5.1]: https://github.com/onicagroup/runway/compare/v0.5.0...v0.5.1
[0.5.0]: https://github.com/onicagroup/runway/compare/v0.4.2...v0.5.0
[0.4.2]: https://github.com/onicagroup/runway/compare/v0.4.1...v0.4.2
[0.4.1]: https://github.com/onicagroup/runway/compare/v0.4.0...v0.4.1<|MERGE_RESOLUTION|>--- conflicted
+++ resolved
@@ -13,11 +13,8 @@
 
 ### Changed
 - a@e check_auth will now try to refresh tokens 5 minutes before expiration instead of waiting for it to expire
-<<<<<<< HEAD
+- `runway test` will now return a non-zero exit code if any non-required tests failed
 - `static-react` sample uses npm instead of yarn
-=======
-- `runway test` will now return a non-zero exit code if any non-required tests failed
->>>>>>> b442743a
 
 ## [1.8.0] - 2020-05-16
 ### Fixed
