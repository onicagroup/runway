--- conflicted
+++ resolved
@@ -22,12 +22,8 @@
   - define variables directly in the runway config file
     - if this is used with a variables file, what is defined in the runway config takes precedence
 - `parameters` directive for modules and deployments
-<<<<<<< HEAD
-  - predecessor to `environments.$DEPLOY_ENVIRONMENT` map
-=======
     - predecessor to `environments.$DEPLOY_ENVIRONMENT` map
 - Add `args` option for serverless module to pass additional arguments/option to the serverless command
->>>>>>> 5afa389a
 
 ### Changed
 - install now requires `pyhcl~=0.4` which is being used in place of the embedded copy
@@ -698,7 +694,8 @@
 ### Changed
 - Fix changed CFN parameters not being displayed during `runway plan`.
 
-[Unreleased]: https://github.com/onicagroup/runway/compare/v1.3.7...HEAD
+[Unreleased]: https://github.com/onicagroup/runway/compare/v1.4.0...HEAD
+[1.4.0]: https://github.com/onicagroup/runway/compare/v1.3.7...v1.4.0
 [1.3.7]: https://github.com/onicagroup/runway/compare/v1.3.6...v1.3.7
 [1.3.6]: https://github.com/onicagroup/runway/compare/v1.3.5...v1.3.6
 [1.3.5]: https://github.com/onicagroup/runway/compare/v1.3.4...v1.3.5
