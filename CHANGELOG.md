--- conflicted
+++ resolved
@@ -6,13 +6,10 @@
 
 ## [Unreleased]
 ### Added
-<<<<<<< HEAD
 - `destroy_stack` is now aware of `action=diff` and prints a different confirmation prompt
-=======
 - `-no-color`/`--no-color` option automatically added to cdk, npm, sls, and tf commands
   - looks at `RUNWAY_COLORIZE` env var for an explicit enable/disable
   - if not set, checks `sys.stdout.isatty()` to determine if option should be provided
->>>>>>> 2df3c0bb
 
 ## [1.8.0] - 2020-05-16
 ### Fixed
