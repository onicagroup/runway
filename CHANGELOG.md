# Changelog
All notable changes to this project will be documented in this file.

The format is based on [Keep a Changelog](http://keepachangelog.com/en/1.0.0/)
and this project adheres to [Semantic Versioning](http://semver.org/spec/v2.0.0.html).

## [Unreleased]
### Added
<<<<<<< HEAD
- the `runway_version` option can be used in the config to add a required Runway [version specifier](https://www.python.org/dev/peps/pep-0440/#version-specifiers)
=======
- custom per-backend (Terraform) handling is now supported
- Terraform remote backend has custom handling around pre-selecting a workspace, not switching workspace, and dumping parameters to a `runway-parameters.auto.tfvars.json` file (only option of variables with remote backend)
- Terraform workspaces can be specified with the `terraform_workspace` option (mainly needed for remote backend support)
- Terraform module parameters can now be dumped to a `auto.tfvars` using the `terraform_write_auto_tfvars` option (mainly needed for remote backend support)

### Changed
- env managers now use pathlib
- env managers have some new attributes and methods for handling envs (relocated from functions)
- the Terraform environment manager is now responsible for finding a version file instead of the Terraform module class
- all Terraform files in a module are searched to compile a `terraform` configuration block with is available on the Terraform environment manager object
- Terraform backend configuration is now collected and parsed into a dict that is available on the Terraform environment manager object
- split the `run_terraform` method of the Terraform module class into multiple methods to be more easily tested
>>>>>>> 2d75714c

## [1.10.1] - 2020-07-20
### Fixed
- fixed an issue where AWS account alias/id validation was not using the context object with assumed credentials when running in parallel

### Changed
- will now also check for `serverless.ts` when auto-detecting module type based on directory contents

## [1.10.0] - 2020-07-16
### Changed
- cli is now managed via click
- logging is greatly improved in consistency and formatting

### Fixed
- tests are no longer packaged in distributable

## [1.9.0] - 2020-07-13
### Fixed
- fixed an issue where serverless@<1.70.0 (version is not exact) would fail to deploy when using `promotezip`

### Added
- Add `extra_files` option for static sites

## [1.8.5] - 2020-07-01
### Fixed
- Serverless/CDK execution on Ubuntu 20.04

### Added
- Additional terraform backend options (e.g. `key`) can be used

## [1.8.4] - 2020-06-29
### Fixed
- Fixed a regression with `runway test` indicating test failures when tests exit code 0

## [1.8.3] - 2020-06-24
### Fixed
- fixed an issue where `sys.path` was not being fully reverted between CFNgin configs

## [1.8.2] - 2020-06-09
### Fixed
- Static site deployment regression in v1.8.1 (troposphere/awacs now excluded from module unloading)

### Added
- `future.strict_environments` top-level configuration option
  - modifies how `deployment.environments`/`module.environments` are handled
- notice about *false alarm* compatibility errors when using pip with the aws_lambda hook

### Changed
- `sls-tsc` sample updated to use eslint in favor of deprecated tslint
- log format of module skip information no longer includes extra characters and is now prefixed by the module name
- aws_lambda hook will no longer use colorized pip output so its *false alarm* compatibility errors are less menacing

## [1.8.1] - 2020-06-04
### Added
- `destroy_stack` is now aware of `action=diff` and prints a different confirmation prompt
- `-no-color`/`--no-color` option automatically added to cdk, npm, sls, and tf commands
  - looks at `RUNWAY_COLORIZE` env var for an explicit enable/disable
  - if not set, checks `sys.stdout.isatty()` to determine if option should be provided

### Changed
- a@e check_auth will now try to refresh tokens 5 minutes before expiration instead of waiting for it to expire
- `runway test` will now return a non-zero exit code if any non-required tests failed
- `static-react` sample uses npm instead of yarn
- `yamllint` is now invoked using `runpy` instead of using `runway run-python`

### Fixed
- issue where `yamllint` and `cfnlint` could not be imported/executed from the Pyinstaller executables
- fixed issue where CFNgin blueprints/hooks/lookups would encounter namespace collisions because imports were not being unloaded between instances

### Fixed
- the friendly error when npm can't be found has returned

## [1.8.0] - 2020-05-16
### Fixed
- the value of `environments` is once again used to determine if a serverless module should be skipped
- lookup argument values can now contain `=` without raising _"too many values to unpack"_
- Runway now invokes cfn-lint as if it were interacting with the CLI to remove version compatibility issues
- staticsite auth@edge: cleanup stack uses IAM role boundary if specified

### Added
- ability to extend a Serverless configuration file the `extend_serverless_yml` option

### Changed
- when `sys.frozen`, `runway run-python` will be used by `runway.cfngin.hooks.aws_lambda` to run a dynamically generated script that can use internal `pip` unless a python path is explicitly provided

## [1.7.3] - 2020-04-29
### Fixed
- Static Site Auth@Edge deployments with pre-existing userpools

### Added
- support for AWS SSO profile as the initial credential source
- support for `args` to be passed to Terraform CLI commands

## [1.7.2] - 2020-04-21
### Fixed
- Maintenance release for GitHub Actions update

## [1.7.1] - 2020-04-21
### Fixed
- Maintenance release for GitHub Actions update

## [1.7.0] - 2020-04-21
### Added
- prompt to optionally provide an explicit deploy environment when git branch name is unexpected (e.g. feature branch) when run interactively

### Changed
- deprecated support for python 3.5
  - no longer testing for compatibility
  - not advertised as being supported

### Fixed
- cfngin `hook_data` is once again stored as a `dict` rather than `MutableMap` to support stacker hooks/lookups/blueprints that do not handle the `MutableMap` data type when consuming hook_data.

## [1.6.1] - 2020-04-14
### Fixed
- global variables in hooks are now reloaded between uses to mimic functionality present in `>1.5.0`

## [1.6.0] - 2020-04-07
### Fixed
- lookups are now resolved when using the `runway envvars` command
- Terraform list parameters from runway.yml will now properly formatted
- stacker's cli components can once again be used within CFNgin sessions by the inherited utility functions that require it

## Added
- ACM CloudFormation hook

## [1.5.2] - 2020-04-02
### Fixed
- `runway plan` for cfngin modules will now properly resolve output lookups when the original stack did not change or the reference stack is `locked: true`
- `env_var` deployment/module will now work as expected when used with a CFNgin or staticsite module
- when rendering a CFNgin config file, it should no longer raise an error if there is an undefined variable in a comment

## [1.5.1] - 2020-03-25
### Changed
- (binary/npm versions only) bumped embedded awacs version to v0.9.8

## [1.5.0] - 2020-03-24
### Added
- `runway.cfngin.cfngin.CFNgin` class (can also be imported as `runway.cfngin.CFNgin`)
- `runway.cfngin.context.Context.get_session()` method for creating a boto3 session using the correct AWS credentials
- `environment` and `region` as _common parameters_ for cloudformation modules so they do not need to be defined
  - pulled from the Runway context object
- `ssm` lookup usable in Runway and CFNgin config files
- `troposphere` transform option for lookups
- Private (authorized AKA Auth@Edge) static sites
- `termination_protection` CFNgin stack option

### Changed
- `get_session` can now accept AWS credentials when creating a thread-safe session
- Runway environment variable options to pull from `self.env_var` instead of `os.environ`
- deprecated the `run-stacker` command
- deprecated the use `get_session` directly when credentials are in environment variables
- deprecated `runway.cfngin.util.get_config_directory()` which was only used for the aws_lambda hook.
- deprecated Stacker CLI components
- deprecate `ssmstore` lookup
- deprecate `staticsite_acmcert_ssm_param` option
- deprecate `terraform_backend_ssm_params` option
- `hook_data` lookup now supports the standardized lookup query syntax
  - supports `load`, `transform`, `get`, and `default` arguments
  - dot notation to get nested data from the dictionary
- deprecate `stacker_bucket` in CFNgin configs
  - replaced by `cfngin_bucket`
- deprecate `stacker_bucket_region` in CFNgin configs
  - replaced by `cfngin_bucket_region`
- deprecate `stacker_cache_dir` in CFNgin configs
  - replaced by `cfngin_cache_dir`

### Fixed
- git module path will now default to the root of the repo when no `location` is provided.
- cfngin correctly notifies when a stack will be deleted during `runway plan` when using persistent graph

## [1.4.4] - 2020-02-28
### Fixed
- explicitly pass `provider` as a kwarg for resolving complex variable types
- error message raised when `var` lookup query is not in variables now includes the query
- `variables` is now passed from the config file to the `VariablesDefinition` as intended

## [1.4.3] - 2020-02-25
### Fixed
- CFN variable value lookup regression

### Added
- `RUNWAY_MAX_CONCURRENT_MODULES` configuration via environment variable
- `RUNWAY_MAX_CONCURRENT_REGIONS` configuration via environment variable

## [1.4.2] - 2020-02-21
### Fixed
- `runway.cfngin.commands.__init__` import of `__version__` through the stacker shim
- `stacker.variables` import error by adding a shim to `runway.variables`

## [1.4.1] - 2020-02-20
### Fixed
- `stacker.__version__` check when shimmed to CFNgin
- npm install on older nodejs versions

## [1.4.0] - 2020-02-18
### Added
- Add static site examples for React & Angular
- variable resolution in the runway config file
  - uses lookups to resolve value
    - resolves from environment variables, variables file, or variables definition
    - lookups can take arguments in addition to a query
      - parsing is part of the base class to standardize syntax
      - used to provide default values if the query fails and/or transform the data
  - only resolvable in specific areas of the config file (see docs for details)
  - some environment variables can only be used during processing of a module since they are set during processing
- `variables` top-level directive to the runway config file
  - explicitly define the path/name to a variables file instead of using the default path/names
  - define variables directly in the runway config file
    - if this is used with a variables file, what is defined in the runway config takes precedence
- `parameters` directive for modules and deployments
  - predecessor to `environments.$DEPLOY_ENVIRONMENT` map
- Add `args` option for serverless module to pass additional arguments/option to the serverless command

### Changed
- install now requires `pyhcl~=0.4` which is being used in place of the embedded copy
- `runway.embedded.stacker` is now `runway.cfngin`
- imports of stacker by anything run/deployed by runway will be redirected to `runway.cfngin`
- e.g. `from stacker.blueprints.base import Blueprint` will act as `from runway.cfngin.blueprints.base import Blueprint`
- `.cfn` modules no longer require `deployments[].environments.$DEPLOY_ENVIRONMENT` to be deployed when opting to not use a `$DEPLOY_ENVIRONMENT-$AWS_REGION.env` file if variables/lookups are used
- modules no longer require `deployments[].environments.$DEPLOY_ENVIRONMENT` to be deployed when opting to not use an environment specific variables file (.e.g `$DEPLOY_ENVIRONMENT-$AWS_REGION.env`) if `parameters` are used.
- `environments` key now acts as an explict toggle (with a booleon value per environment name, string of `$ACCOUNT_ID/$REGION`, or list of strings) for deploying modules to an environment
  - support old functionallity retained for the time being by merging into `parameters`

### Removed
- embedded `hcl`
- python 2.6 support for `PyYAML` and `cfn_flip` dependencies

### Fixed
- pinned `zipp` sub dependency to `~=1.0.0` to retain support for python 3.5
- `PyYAML` dependency is now `>=4.1,<5.3` to match the top-end of newer versions of `awscli`
- `NoSuchBucket` during `PutBucketEncryption` when sls tries to create a `promotezip` bucket
- `parallel_regions` causing subsequent deployments to be skipped

## [1.3.7] - 2020-01-07
### Fixed
- pinned `pyhcl` to `<0.3.14`
  - `0.3.14` vendored ply instead of having it as a dependency which breaks our embedded, patched copy

## [1.3.6] - 2019-12-28
### Fixed
- Correct detection of Serverless Framework projects with a JS config file

## [1.3.5] - 2019-12-19
### Fixed
- Updated `sls-py` sample to work properly w/ python plugin static caching
- Updated `k8s-tf` sample:
  - Python 2 compatibility for cert certificate script
  - kubeconfig file is now updated/recreated automatically

### Changed
- Updated `k8s-tf` sample:
  - Moved worker nodes to EKS node group

## [1.3.4] - 2019-12-18
### Fixed
- Fixed multi-stack CDK apps

### Added
- Allow single-binary use of bundled yamllint

### Changed
- `DEPLOY_ENVIRONMENT` is available to all module deployments as an environment variable
  - if it does not exist in the current environment, value is derived from branch or directory name
- Updated static site CFN template to use node v10 for path rewrite lambda
- embedded stacker will not resolve dependencies for `locked` stacks when they rely on other stacks
  - accepted upstream in <https://github.com/cloudtools/stacker/pull/746>

## [1.3.3] - 2019-11-26
### Changed
- Updated `runway test` error message to give direction on next steps when no tests are defined

## [1.3.2] - 2019-11-22
### Fixed
- `run-python` subcommand now supports most python files

## [1.3.1] - 2019-11-19
### Fixed
- Deployment selection regression from v1.3

## [1.3.0] - 2019-11-15
### Fixed
- `gen-sample cdk-py` now correctly generates a sample instead of trying to copy files that don't exist

### Added
- parallel region execution
  - `deployments[].regions.parallel[]` similar to parallel modules **OR**
  - `deployments[].parallel_regions[]` which is what the above translates to
  - cannot use parallel and non-parallel regions in the same deployment
  - requires `CI` mode and python >3

## [1.2.1] - 2019-11-13
### Fixed
- `--tag` docopt option to plan and updated docs
  - the backend already supports/handles this option. now docopt will allow it to be provided.

## [1.2.0] - 2019-11-12
### Added
- Terraform list/map variables can now be provided via runway.yml environment values

### Changed
- Updated python serverless sample generator to py3

### Fixed
- Better gen-sample output of available sample generators

## [1.1.0] - 2019-10-31
### Added
- Pre-module environment-variable overrides

## [1.0.3] - 2019-10-30
### Fixed
- Python 2 install

## [1.0.1] - 2019-10-30
### Fixed
- npm-based install (org-scoped package error)

## [1.0.0] - 2019-10-30
### Fixed
- Fix cross-platform subprocess execution (e.g. yarn specified without a file extension in staticsite build_steps)
- Better error messages for subprocess commands that fail to run
- cloudformation modules now ignore `docker-compose.yml` in the root of the module directory
- `diff` run against CloudFormation modules will now correctly handle missing/dependent stacks
- Environment detection from git branches will now fail gracefully when in a detached-HEAD state

### Added
- run-python & run-stacker commands (for single-binary compatibility)
- Custom error responses support for static sites
- `--tag <tag>...` option for deploy/destroy
  - select modules based on a list of tags applied in the runway file (ex. `deployments[].modules[].tags[]`)
  - can be used to construct a list of tags a module must have to be selected
- Terraform backend lookup via SSM params
- class for handling the runway config file that warns on invalid keys
- new top level `tests` to the runway config for user defined tests (cfn-lint, script, and yamllint)
- alternative runway config file name `runway.yaml`
- run-aws command (for awscli use in single-binary mode)
- tfenv and kbenv commands (for installing terraform/kubectl prior to a runway deployment)
- envvars command (for setting shell variables from environment variables defined in runway.yml)
- Kubernetes support (for kustomize-organized configurations)
- Parallel module execution
- single-binary build and the pipeline to support it
- serverless framework zip promotion support (e.g. build app once, reuse in multiple environments automatically)

### Removed
- _default_ tests. trying to run the test command with no tests defined will now result in an error.
- chef, flake8, pylint, and stacker blueprint tests (for single-binary compatibility)
- `SKIP_TF_GET` environment variable option for Terraform modules
- `gitclean` subcommand (rarely used and functionality is trivial to replicate in other scripts)

### Changed
- Terraform initialization should be considerably faster via use of `init --reconfigure`
- Updated CDK typescript sample generator to v1 syntax
- Terraform variables from runway.yml passed as environment variables (fixes <https://github.com/hashicorp/terraform/issues/19424#issuecomment-472186386>)
- CDK/Serverless `npm ci` skip option (formerly `skip-npm-ci`) moved to module options
- Top-level & deployment options now consistently documented with underscores (e.g. `account_id:` vs `account-id:`).

## [0.47.1] - 2019-07-19
### Fixed
- Workaround PyHCL error on empty files

## [0.47.0] - 2019-07-19
### Added
- Terraform 0.12 support

## [0.46.6] - 2019-07-08
### Added
- requirement for `pydocstyle<=3.0.0`

## [0.46.5] - 2019-06-04
### Fixed
- Fix PyYAML dependency issue on new installs
- Serverless string handling cosmetic error during destroy

## [0.46.4] - 2019-05-16
### Fixed
- Add CAPABILITY_AUTO_EXPAND capability to CFN deployments for macro support

## [0.46.3] - 2019-05-15
### Fixed
- Stop troposphere deprecation warnings on 2.4.2+
- Re-add `terraform init` execution after workspace switches
  - This appears to be required to ensure all plugins are downloaded

## [0.46.2] - 2019-05-13
### Fixed
- Better error handling during Terraform downloads

## [0.46.1] - 2019-05-01
### Fixed
- Terraform platform being incorrectly detected on Windows

## [0.46.0] - 2019-04-20
### Added
- In-app Terraform management (no longer needs to be downloaded separately)
- Terraform backend config lookup from CloudFormation

### Fixed
- Fix Terraform module not detecting backend config changes
- Remove unnecessary `terraform init` executions after workspace switches
- Catch failed `terraform init` executions on subsequent plan/deploys

### Changed
- Add warning about incorrect AWS_PROFILE environment variable usage with Serverless/CDK

## [0.45.4] - 2019-04-13
### Fixed
- Stacker `cleanup_s3` hook `bucket_name` option

### Changed
- Add warning about missing tfenv on Windows

## [0.45.3] - 2019-04-10
### Fixed
- Fixed CFN module detection with no env files

## [0.45.2] - 2019-04-08
### Changed
- Update stacker to v1.7

## [0.45.1] - 2019-04-03
### Fixed
- Correct test command invocation bug introduced in 0.45

## [0.45.0] - 2019-04-02
### Changed
- Add optional deployment names
- Update TypeScript CDK sample generator
- Cleanup command class code

### Added
- Support CDK context values
- Python CDK sample generator
- C# CDK sample generator

### Fixed
- Support terraform sample generator use directly from git master

## [0.44.3] - 2019-03-26
### Fixed
- Ensure PyYaml.load is not used (work around CVE-2017-18342)

## [0.44.2] - 2019-03-21
### Fixed
- Fixed module config options completely overriding deployment options
  - Options will now be deeply merged, allowing selective overrides per-module

## [0.44.1] - 2019-03-16
### Fixed
- Corrected bug in module selection

## [0.44.0] - 2019-03-11
### Changed
- Output environment message only once on startup
- Improve deployment progress messages

## [0.43.0] - 2019-03-07
### Added
- Add module_options deployment parameter for shared module options
- Support Terraform backend config via Runway module options

## [0.42.0] - 2019-03-06
### Fixed
- Correct install issue with latest PyYAML beta release

### Added
- New Serverless Typescript sample module template

## [0.41.2] - 2019-03-05
- Catch invalid deployment section input

## [0.41.1] - 2019-02-28
### Fixed
- Correct Terraform workspace creation/selection with custom backend keys

## [0.41.0] - 2019-02-22
### Fixed
- Correct Terraform workspace creation/selection with custom backend keys

### Added
- Update embedded stacker to v1.6 w/ Jinja2 templating

## [0.40.1] - 2019-01-15
### Fixed
- Fixed staticsite module use with troposphere 2.4+

## [0.40.0] - 2019-01-11
### Added
- Optional cfn-lint template checking

### Changed
- Removed check for python blueprint execute status
  - This doesn't really fit with current recommendation to execute environments under pipenv

## [0.39.1] - 2018-12-28
### Fixed
- Remove default yamllint truthy check to allow yes/no values

## [0.39.0] - 2018-12-27
### Added
- CFN SSM parameter types

## [0.38.2] - 2018-12-21
### Fixed
- Support `.yamllint` filename (in addition to `.yamllint.yml`) for yamllint customization

## [0.38.1] - 2018-12-19
### Fixed
- Additional Windows npm/npx command fixes

## [0.38.0] - 2018-12-19
### Fixed
- Additional Windows npm/npx command fixes

### Added
- Incorporate stacker typo & stack rollback fixes

## [0.37.2] - 2018-12-19
### Fixed
- Fix file detection on Windows (find `npm.cmd`)

## [0.37.1] - 2018-12-11
### Fixed
- Fix embedded stacker aws_lambda hook file permissions

## [0.37.0] - 2018-12-03
### Added
- New `init` command for generating runway.yml

### Changed
- Updated cfn gen-sample to deploy tf state bucket (matching stacker sample)

## [0.36.0] - 2018-11-21
### Fixed
- Documentation cleanup

### Added
- New staticsite_lambda_function_associations Static Site module option

## [0.35.3] - 2018-11-16
### Fixed
- Add egg files to source packaging (i.e. fix easy_install installs)

## [0.35.2] - 2018-11-05
### Fixed
- Improve approval resiliency on CFN stack updates (Stacker #674)

## [0.35.1] - 2018-11-01
### Fixed
- Added error message when a deployment specifies no regions

## [0.35.0] - 2018-11-01
### Added
- CloudFormation modules can now locally reference other CloudFormation modules

## [0.34.0] - 2018-10-24
### Added
- CloudFormation config deployments will now log the region to which they are deployed

### Changed
- Embedded embedded stacker to v1.5

## [0.33.0] - 2018-10-09
### Added
- Environment variable values can now be specified as relative or absolute paths (via yaml lists) in addition to regular strings

## [0.32.0] - 2018-10-08
### Added
- Added per-environment, per-deployment environment variable values

## [0.31.2] - 2018-10-04
### Fixed
- Fixed stacker execution in virtualenvs on Windows

## [0.31.1] - 2018-10-03
### Fixed
- Fixed executable detection on Windows

## [0.31.0] - 2018-10-01
### Added
- Add clear logging of each module being processed

## [0.30.0] - 2018-10-01
### Added
- Add AWS CDK support

### Fixed
- Destroys on Serverless modules will no longer exit code 1 if the destroy has been run previously.

## [0.29.6] - 2018-09-24
### Fixed
- Fix `current_dir` deployment option

## [0.29.5] - 2018-09-19
### Fixed
- Re-initialize Terraform modules after workspace switching (ensure providers are downloaded)

## [0.29.4] - 2018-09-18
### Fixed
- Avoid error when assume-role config does not specify a role for the current environment

## [0.29.3] - 2018-09-04
### Fixed
- Update dependencies to prevent pip errors

## [0.29.2] - 2018-09-04
### Fixed
- Fixed skip-npm-ci option

## [0.29.1] - 2018-09-04
### Fixed
- Update embedded stacker to fix interactive CFN stack updates with empty string parameters

## [0.29.0] - 2018-08-28
### Added
- Static sites archives will now be automatically pruned (keeping only the 15 latest)

## [0.28.0] - 2018-08-27
### Added
- Static sites can now use Lambda@Edge to support default directory indexes (e.g. example.org/foo/)

### Fixed
- Fixed stacker git remote package support on Python 3
- Static site modules will no longer error when an environment config is missing

## [0.27.1] - 2018-08-21
### Fixed
- Fixed module options regression introduced in v0.25

## [0.27.0] - 2018-08-20
### Added
- Support SSM Parameters for static site module ACM cert ARN lookups

## [0.26.0] - 2018-08-20
### Added
- Basic documentation for gen-sample commands

### Changed
- Update Stacker sample module with Terraform-supporting template

## [0.25.0] - 2018-08-17
### Added
- Allow environments to be specified at top level of deployment

## [0.24.0] - 2018-08-17
### Fixed
- Additional Python 3 fixes (check_output bytes -> str decoding)

### Added
- Static website deployment module
- Module options in runway.yaml (or runway.module.yaml in a module)
  - These can be used to make Terraform, Serverless, and CloudFormation (Stacker) variable/environment files optional.

### Changed
- Only use `npm ci` when `CI` environment variable is set

## [0.23.3] - 2018-08-08
### Changed
- Sync v0.23.2 change w/ [upstream patch](https://github.com/cloudtools/stacker/pull/646)

## [0.23.2] - 2018-08-08
### Fixed
- Fixed CloudFormation file lookups (Stacker [issue #645](https://github.com/cloudtools/stacker/issues/645))

## [0.23.1] - 2018-08-07
### Fixed
- Fixed CFN stack deployments with unspecified parameters (UsePreviousValue)

## [0.23.0] - 2018-08-06
### Added
- Python 3 support
- Updated embedded Stacker to v1.4

## [0.22.3] - 2018-08-03
### Fixed
- Suppress runway stacktraces when terraform setup commands fail

## [0.22.2] - 2018-07-27
### Fixed
- Skip attempt at pylint during preflight when no python files are detected

## [0.22.1] - 2018-07-27
### Added
- Adding debugging statements prior to pylint runs

## [0.22.0] - 2018-07-24
### Fixed
- It is now possible to disable pylint error checks in a custom .pylintrc
- Pylint is now only instantiated one for all file checks
  - This fixes duplicate code checking and should greatly speed up tests

### Added
- Added reference .pylintrc to templates

## [0.21.0] - 2018-07-19
### Fixed
- Debug logging now properly invoked across all commands
- CFN deployments run in debug mode will display the exact Stacker command being run

## [0.20.7] - 2018-07-16
### Fixed
- Restrict pylint version dependency to match Runway's Python 2 requirement

## [0.20.5] - 2018-06-25
### Fixed
- Add prompt before initiating `destroy` when only one deployment configured

## [0.20.4] - 2018-06-25
### Fixed
- Suppress stacktrace when stacker/terraform/serverless fail
  - They provide their own error messages/stacktrace; runway errors just obfuscate them
- Fix 0.20.1 regression of global stacker install use (instead of embedded version)

## [0.20.3] - 2018-06-13
### Fixed
- Fix stacker invocation error introduced in v0.20.1

## [0.20.1] - 2018-06-13
### Fixed
- Multiple CFN modules can now use the same remote Stacker package at different versions
  - Previously, the first module to load a remote package (e.g. stacker_blueprints at tag v1.0.3) would have that tagged version stuck for the rest of the runway deployment. Now, subsequent modules can specify other tags/commits/etc of the same remote package.

## [0.20.0] - 2018-06-11
### Added
- Add `duration` option to assume role operations

## [0.19.0] - 2018-06-08
### Fixed
- Remove duplicate stacker logging output
- Bypass CFN blueprint file execution mode check on Windows

### Changed
- Update embedded stacker to v1.3
- Add stacker as a requirement of runway
  - This should provide a better experience for user IDEs when editing stacker blueprints

## [0.18.0] - 2018-06-05
### Added
- Add `.terraform-version` file to terraform sample module

## [0.17.0] - 2018-05-23
### Added
- Add `skip-npm-ci` deployment option

## [0.16.0] - 2018-05-23
### Added
- Add `env/` directory option for SLS variable files

## [0.15.3] - 2018-05-17
### Fixed
- Set AWS_REGION environment var in addition to AWS_DEFAULT_REGION for modules.

## [0.15.2] - 2018-05-17
### Fixed
- Fix `stacker-runway` command error on importing Stacker before syspath update

## [0.15.1] - 2018-05-17
### Fixed
- Allow use of `whichenv` command in module directories

## [0.15.0] - 2018-05-17
### Added
- Add `whichenv` command

## [0.14.3] - 2018-05-14
### Fixed
- Properly reverse order of CFN stack config files during dismantle

## [0.14.2] - 2018-05-03
### Fixed
- Sync stacker invocation w/ upstream stacker script

## [0.14.1] - 2018-04-30
### Fixed
- Corrected 0.14 error causing yamllint to not run

## [0.14.0] - 2018-04-24
### Changed
- Serverless modules no longer require a `sls` script
- CloudFormation modules will no longer treat hidden files (files prefixed with a period) as stack configuration files (i.e. `.gitlab-ci.yml` will be ignored)

## [0.13.0] - 2018-04-23
### Fixed
- Flake8 now correctly exits non-zero on errors

### Changed
- Add support for environment `.flake8` config files

## [0.12.3] - 2018-04-16
### Fixed
- Fix stacker-runway command execution
- Fix yamllint including remote terraform modules

## [0.12.2] - 2018-04-04
### Fixed
- Fix Cloudformation environment file name options (now correctly supports ENV-REGION.env & ENV.env)

## [0.12.1] - 2018-04-02
### Changed
- Rename `account-id` and `account-alias` to match `assume-role` hyphen use

## [0.12.0] - 2018-04-02
### Changed
- Drop support for generic `backend.tfvars` terraform backend config
  - Any previous `backend.tfvars` values should be moved into the primary (e.g. main.tf) backend config
- On destroy/dismantle, reverse order of deployments and their contained modules
- Add `account_id` and `account_alias` deployment config options for account verification
- Add support for [tfenv](https://github.com/kamatama41/tfenv)
- Update terraform sample template to use a region-specific backend

### Fixed
- Fix Terraform backend initialization when switching backend configs
- Exclude .serverless directory from `runway test/preflight`
- Lower botocore logging messages (to pre v0.11.0 levels)

## [0.11.1] - 2018-03-22
### Changed
- Fix missed embedded stacker v1.2 script update

## [0.11.0] - 2018-03-22
### Changed
- Updated embedded Stacker to v1.2

## [0.10.0] - 2018-03-21
### Added
- Runway now has a `destroy`/`dismantle` command for removing deployments

### Changed
- Fixed errors with embedded `runway-stacker` script not setting the proper sys.path

## [0.9.1] - 2018-03-15
### Changed
- Update Terraform sample template to bump aws provider version from ~>v0.1 to ~>v1.0

## [0.9.0] - 2018-03-15
### Changed
- Allow per-environment assume-role ARNs.
- Add additional logging messages during `preflight` to clarify checks being performed.
- Add yaml & python checking to files at root of env (i.e. for use with `current_dir: true`)
- Drop legacy check for 'Makefile.py' executable status

## [0.8.0] - 2018-03-12
### Changed
- Change Serverless `sls deploy` run-script to just `sls`
  - This is necessary for the upcoming `destroy`/`dismantle` (e.g. `sls remove`) support
- Automatically use `npm ci` if available

### Fixed
- Fixed broken assume-role capability.
- Remove erroneous Serverless `.yaml` variables file extension.

## [0.7.0] - 2018-03-02
### Changed
- Make `current_dir` & `ignore_git_branch` options work together more intuitively (now doesn't require nested module directories)

## [0.6.2] - 2018-02-28
### Changed
- Bump boto3/botocore dependencies to work around pip dependency resolution (removes the need to manually upgrade botocore after installation on Amazon Linux).

## [0.6.1] - 2018-02-27
### Changed
- Add helper message when CloudFormation templates are incorrectly placed alongside stack config files.

## [0.6.0] - 2018-02-26
### Changed
- Override module-type autodetection when README-recommended module suffixes are used.

## [0.5.1] - 2018-02-26
### Changed
- Fix missing colorama runtime dependency for embedded Stacker.

## [0.5.0] - 2018-02-26
### Added
- Include `stacker-runway` script to allow embedded Stacker to be invoked directly.

## [0.4.2] - 2018-02-26
### Changed
- Declare explicit setuptools dependency on python < v3.

## [0.4.1] - 2018-02-23
### Changed
- Fix changed CFN parameters not being displayed during `runway plan`.

[Unreleased]: https://github.com/onicagroup/runway/compare/v1.10.1...HEAD
[1.10.1]: https://github.com/onicagroup/runway/compare/v1.10.0...v1.10.1
[1.10.0]: https://github.com/onicagroup/runway/compare/v1.9.0...v1.10.0
[1.9.0]: https://github.com/onicagroup/runway/compare/v1.8.5...v1.9.0
[1.8.5]: https://github.com/onicagroup/runway/compare/v1.8.4...v1.8.5
[1.8.4]: https://github.com/onicagroup/runway/compare/v1.8.3...v1.8.4
[1.8.3]: https://github.com/onicagroup/runway/compare/v1.8.2...v1.8.3
[1.8.2]: https://github.com/onicagroup/runway/compare/v1.8.1...v1.8.2
[1.8.1]: https://github.com/onicagroup/runway/compare/v1.8.0...v1.8.1
[1.8.0]: https://github.com/onicagroup/runway/compare/v1.7.3...v1.8.0
[1.7.3]: https://github.com/onicagroup/runway/compare/v1.7.2...v1.7.3
[1.7.2]: https://github.com/onicagroup/runway/compare/v1.7.1...v1.7.2
[1.7.1]: https://github.com/onicagroup/runway/compare/v1.7.0...v1.7.1
[1.7.0]: https://github.com/onicagroup/runway/compare/v1.6.1...v1.7.0
[1.6.1]: https://github.com/onicagroup/runway/compare/v1.6.0...v1.6.1
[1.6.0]: https://github.com/onicagroup/runway/compare/v1.5.2...v1.6.0
[1.5.2]: https://github.com/onicagroup/runway/compare/v1.5.1...v1.5.2
[1.5.1]: https://github.com/onicagroup/runway/compare/v1.5.0...v1.5.1
[1.5.0]: https://github.com/onicagroup/runway/compare/v1.4.4...v1.5.0
[1.4.4]: https://github.com/onicagroup/runway/compare/v1.4.3...v1.4.4
[1.4.3]: https://github.com/onicagroup/runway/compare/v1.4.2...v1.4.3
[1.4.2]: https://github.com/onicagroup/runway/compare/v1.4.1...v1.4.2
[1.4.1]: https://github.com/onicagroup/runway/compare/v1.4.0...v1.4.1
[1.4.0]: https://github.com/onicagroup/runway/compare/v1.3.7...v1.4.0
[1.3.7]: https://github.com/onicagroup/runway/compare/v1.3.6...v1.3.7
[1.3.6]: https://github.com/onicagroup/runway/compare/v1.3.5...v1.3.6
[1.3.5]: https://github.com/onicagroup/runway/compare/v1.3.4...v1.3.5
[1.3.4]: https://github.com/onicagroup/runway/compare/v1.3.3...v1.3.4
[1.3.3]: https://github.com/onicagroup/runway/compare/v1.3.2...v1.3.3
[1.3.2]: https://github.com/onicagroup/runway/compare/v1.3.1...v1.3.2
[1.3.1]: https://github.com/onicagroup/runway/compare/v1.3.0...v1.3.1
[1.3.0]: https://github.com/onicagroup/runway/compare/v1.2.0...v1.3.0
[1.2.0]: https://github.com/onicagroup/runway/compare/v1.1.0...v1.2.0
[1.1.0]: https://github.com/onicagroup/runway/compare/v1.0.3...v1.1.0
[1.0.3]: https://github.com/onicagroup/runway/compare/v1.0.1...v1.0.3
[1.0.1]: https://github.com/onicagroup/runway/compare/v1.0.0...v1.0.1
[1.0.0]: https://github.com/onicagroup/runway/compare/v0.47.1...v1.0.0
[0.47.1]: https://github.com/onicagroup/runway/compare/v0.47.0...v0.47.1
[0.47.0]: https://github.com/onicagroup/runway/compare/v0.46.6...v0.47.0
[0.46.6]: https://github.com/onicagroup/runway/compare/v0.46.5...v0.46.6
[0.46.5]: https://github.com/onicagroup/runway/compare/v0.46.4...v0.46.5
[0.46.4]: https://github.com/onicagroup/runway/compare/v0.46.3...v0.46.4
[0.46.3]: https://github.com/onicagroup/runway/compare/v0.46.2...v0.46.3
[0.46.2]: https://github.com/onicagroup/runway/compare/v0.46.1...v0.46.2
[0.46.1]: https://github.com/onicagroup/runway/compare/v0.46.0...v0.46.1
[0.46.0]: https://github.com/onicagroup/runway/compare/v0.45.4...v0.46.0
[0.45.4]: https://github.com/onicagroup/runway/compare/v0.45.3...v0.45.4
[0.45.3]: https://github.com/onicagroup/runway/compare/v0.45.2...v0.45.3
[0.45.2]: https://github.com/onicagroup/runway/compare/v0.45.1...v0.45.2
[0.45.1]: https://github.com/onicagroup/runway/compare/v0.45.0...v0.45.1
[0.45.0]: https://github.com/onicagroup/runway/compare/v0.44.3...v0.45.0
[0.44.3]: https://github.com/onicagroup/runway/compare/v0.44.2...v0.44.3
[0.44.2]: https://github.com/onicagroup/runway/compare/v0.44.1...v0.44.2
[0.44.1]: https://github.com/onicagroup/runway/compare/v0.44.0...v0.44.1
[0.44.0]: https://github.com/onicagroup/runway/compare/v0.43.0...v0.44.0
[0.43.0]: https://github.com/onicagroup/runway/compare/v0.42.0...v0.43.0
[0.42.0]: https://github.com/onicagroup/runway/compare/v0.41.2...v0.42.0
[0.41.2]: https://github.com/onicagroup/runway/compare/v0.41.1...v0.41.2
[0.41.1]: https://github.com/onicagroup/runway/compare/v0.41.0...v0.41.1
[0.41.0]: https://github.com/onicagroup/runway/compare/v0.40.1...v0.41.0
[0.40.1]: https://github.com/onicagroup/runway/compare/v0.40.0...v0.40.1
[0.40.0]: https://github.com/onicagroup/runway/compare/v0.39.1...v0.40.0
[0.39.1]: https://github.com/onicagroup/runway/compare/v0.39.0...v0.39.1
[0.39.0]: https://github.com/onicagroup/runway/compare/v0.38.2...v0.39.0
[0.38.2]: https://github.com/onicagroup/runway/compare/v0.38.1...v0.38.2
[0.38.1]: https://github.com/onicagroup/runway/compare/v0.38.0...v0.38.1
[0.38.0]: https://github.com/onicagroup/runway/compare/v0.37.2...v0.38.0
[0.37.2]: https://github.com/onicagroup/runway/compare/v0.37.1...v0.37.2
[0.37.1]: https://github.com/onicagroup/runway/compare/v0.37.0...v0.37.1
[0.37.0]: https://github.com/onicagroup/runway/compare/v0.36.0...v0.37.0
[0.36.0]: https://github.com/onicagroup/runway/compare/v0.35.3...v0.36.0
[0.35.3]: https://github.com/onicagroup/runway/compare/v0.35.2...v0.35.3
[0.35.2]: https://github.com/onicagroup/runway/compare/v0.35.1...v0.35.2
[0.35.1]: https://github.com/onicagroup/runway/compare/v0.35.0...v0.35.1
[0.35.0]: https://github.com/onicagroup/runway/compare/v0.34.0...v0.35.0
[0.34.0]: https://github.com/onicagroup/runway/compare/v0.33.0...v0.34.0
[0.33.0]: https://github.com/onicagroup/runway/compare/v0.32.0...v0.33.0
[0.32.0]: https://github.com/onicagroup/runway/compare/v0.31.2...v0.32.0
[0.31.2]: https://github.com/onicagroup/runway/compare/v0.31.1...v0.31.2
[0.31.1]: https://github.com/onicagroup/runway/compare/v0.31.0...v0.31.1
[0.31.0]: https://github.com/onicagroup/runway/compare/v0.30.6...v0.31.0
[0.30.0]: https://github.com/onicagroup/runway/compare/v0.29.6...v0.30.0
[0.29.6]: https://github.com/onicagroup/runway/compare/v0.29.5...v0.29.6
[0.29.5]: https://github.com/onicagroup/runway/compare/v0.29.4...v0.29.5
[0.29.4]: https://github.com/onicagroup/runway/compare/v0.29.3...v0.29.4
[0.29.3]: https://github.com/onicagroup/runway/compare/v0.29.2...v0.29.3
[0.29.2]: https://github.com/onicagroup/runway/compare/v0.29.1...v0.29.2
[0.29.1]: https://github.com/onicagroup/runway/compare/v0.29.0...v0.29.1
[0.29.0]: https://github.com/onicagroup/runway/compare/v0.28.0...v0.29.0
[0.28.0]: https://github.com/onicagroup/runway/compare/v0.27.1...v0.28.0
[0.27.1]: https://github.com/onicagroup/runway/compare/v0.27.0...v0.27.1
[0.27.0]: https://github.com/onicagroup/runway/compare/v0.26.0...v0.27.0
[0.26.0]: https://github.com/onicagroup/runway/compare/v0.25.0...v0.26.0
[0.25.0]: https://github.com/onicagroup/runway/compare/v0.24.0...v0.25.0
[0.24.0]: https://github.com/onicagroup/runway/compare/v0.23.3...v0.24.0
[0.23.3]: https://github.com/onicagroup/runway/compare/v0.23.2...v0.23.3
[0.23.2]: https://github.com/onicagroup/runway/compare/v0.23.1...v0.23.2
[0.23.1]: https://github.com/onicagroup/runway/compare/v0.23.0...v0.23.1
[0.23.0]: https://github.com/onicagroup/runway/compare/v0.22.3...v0.23.0
[0.22.3]: https://github.com/onicagroup/runway/compare/v0.22.2...v0.22.3
[0.22.2]: https://github.com/onicagroup/runway/compare/v0.22.1...v0.22.2
[0.22.1]: https://github.com/onicagroup/runway/compare/v0.22.0...v0.22.1
[0.22.0]: https://github.com/onicagroup/runway/compare/v0.21.0...v0.22.0
[0.21.0]: https://github.com/onicagroup/runway/compare/v0.20.7...v0.21.0
[0.20.7]: https://github.com/onicagroup/runway/compare/v0.20.5...v0.20.7
[0.20.5]: https://github.com/onicagroup/runway/compare/v0.20.4...v0.20.5
[0.20.4]: https://github.com/onicagroup/runway/compare/v0.20.3...v0.20.4
[0.20.3]: https://github.com/onicagroup/runway/compare/v0.20.1...v0.20.3
[0.20.1]: https://github.com/onicagroup/runway/compare/v0.20.0...v0.20.1
[0.20.0]: https://github.com/onicagroup/runway/compare/v0.19.0...v0.20.0
[0.19.0]: https://github.com/onicagroup/runway/compare/v0.18.0...v0.19.0
[0.18.0]: https://github.com/onicagroup/runway/compare/v0.17.0...v0.18.0
[0.17.0]: https://github.com/onicagroup/runway/compare/v0.16.0...v0.17.0
[0.16.0]: https://github.com/onicagroup/runway/compare/v0.15.3...v0.16.0
[0.15.3]: https://github.com/onicagroup/runway/compare/v0.15.2...v0.15.3
[0.15.2]: https://github.com/onicagroup/runway/compare/v0.15.1...v0.15.2
[0.15.1]: https://github.com/onicagroup/runway/compare/v0.15.0...v0.15.1
[0.15.0]: https://github.com/onicagroup/runway/compare/v0.14.3...v0.15.0
[0.14.3]: https://github.com/onicagroup/runway/compare/v0.14.2...v0.14.3
[0.14.2]: https://github.com/onicagroup/runway/compare/v0.14.1...v0.14.2
[0.14.1]: https://github.com/onicagroup/runway/compare/v0.14.0...v0.14.1
[0.14.0]: https://github.com/onicagroup/runway/compare/v0.13.0...v0.14.0
[0.13.0]: https://github.com/onicagroup/runway/compare/v0.12.3...v0.13.0
[0.12.3]: https://github.com/onicagroup/runway/compare/v0.12.2...v0.12.3
[0.12.2]: https://github.com/onicagroup/runway/compare/v0.12.1...v0.12.2
[0.12.1]: https://github.com/onicagroup/runway/compare/v0.12.0...v0.12.1
[0.12.0]: https://github.com/onicagroup/runway/compare/v0.11.1...v0.12.0
[0.11.1]: https://github.com/onicagroup/runway/compare/v0.11.0...v0.11.1
[0.11.0]: https://github.com/onicagroup/runway/compare/v0.10.0...v0.11.0
[0.10.0]: https://github.com/onicagroup/runway/compare/v0.9.1...v0.10.0
[0.9.1]: https://github.com/onicagroup/runway/compare/v0.9.0...v0.9.1
[0.9.0]: https://github.com/onicagroup/runway/compare/v0.8.0...v0.9.0
[0.8.0]: https://github.com/onicagroup/runway/compare/v0.7.0...v0.8.0
[0.7.0]: https://github.com/onicagroup/runway/compare/v0.6.2...v0.7.0
[0.6.2]: https://github.com/onicagroup/runway/compare/v0.6.1...v0.6.2
[0.6.1]: https://github.com/onicagroup/runway/compare/v0.6.0...v0.6.1
[0.6.0]: https://github.com/onicagroup/runway/compare/v0.5.1...v0.6.0
[0.5.1]: https://github.com/onicagroup/runway/compare/v0.5.0...v0.5.1
[0.5.0]: https://github.com/onicagroup/runway/compare/v0.4.2...v0.5.0
[0.4.2]: https://github.com/onicagroup/runway/compare/v0.4.1...v0.4.2
[0.4.1]: https://github.com/onicagroup/runway/compare/v0.4.0...v0.4.1<|MERGE_RESOLUTION|>--- conflicted
+++ resolved
@@ -6,13 +6,11 @@
 
 ## [Unreleased]
 ### Added
-<<<<<<< HEAD
-- the `runway_version` option can be used in the config to add a required Runway [version specifier](https://www.python.org/dev/peps/pep-0440/#version-specifiers)
-=======
 - custom per-backend (Terraform) handling is now supported
 - Terraform remote backend has custom handling around pre-selecting a workspace, not switching workspace, and dumping parameters to a `runway-parameters.auto.tfvars.json` file (only option of variables with remote backend)
 - Terraform workspaces can be specified with the `terraform_workspace` option (mainly needed for remote backend support)
 - Terraform module parameters can now be dumped to a `auto.tfvars` using the `terraform_write_auto_tfvars` option (mainly needed for remote backend support)
+- the `runway_version` option can be used in the config to add a required Runway [version specifier](https://www.python.org/dev/peps/pep-0440/#version-specifiers)
 
 ### Changed
 - env managers now use pathlib
@@ -21,7 +19,6 @@
 - all Terraform files in a module are searched to compile a `terraform` configuration block with is available on the Terraform environment manager object
 - Terraform backend configuration is now collected and parsed into a dict that is available on the Terraform environment manager object
 - split the `run_terraform` method of the Terraform module class into multiple methods to be more easily tested
->>>>>>> 2d75714c
 
 ## [1.10.1] - 2020-07-20
 ### Fixed
