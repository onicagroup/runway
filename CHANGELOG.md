--- conflicted
+++ resolved
@@ -5,26 +5,25 @@
 and this project adheres to [Semantic Versioning](http://semver.org/spec/v2.0.0.html).
 
 ## [Unreleased]
-<<<<<<< HEAD
 ### Added
 - `http` backport for python < 3.5
 
-=======
+### Changed
+- when running `runway plan`, CFNgin modules will now skip using a `cfngin_bucket` if it does not exist
+  - logs that it will be created during the next `deploy`
+  - continues without planning the stack if the template is too large to be used through the API, requiring an existing `cfngin_bucket`
+
 ### Fixed
 - fixed a python 3 compatibility issue in `runway.cfngin.blueprints.testutil.YamlDirTestGenerator`
 - fixed an issue causing static sites to be inaccessible when deployed to regions other than us-east-1
 
 ## [1.12.0] - 2020-09-11
->>>>>>> c507d7cd
 ### Changed
 - updated the `k8s-tf-repo` sample
   - Runway config now uses modern syntax
   - fixed tflint issues
   - Terraform files are now able to be parsed by `python-hcl2` (eks-base.tf was failing both parsers)
   - replace the custom script with tls provider to get EKS cluster `sha1_fingerprint`
-- when running `runway plan`, CFNgin modules will now skip using a `cfngin_bucket` if it does not exist
-  - logs that it will be created during the next `deploy`
-  - continues without planning the stack if the template is too large to be used through the API, requiring an existing `cfngin_bucket`
 
 ### Added
 - `overlay_path` option for k8s modules
