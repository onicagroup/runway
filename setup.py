--- conflicted
+++ resolved
@@ -7,12 +7,7 @@
 src_dir = os.path.dirname(__file__)
 
 install_requires = [
-<<<<<<< HEAD
     "troposphere>=1.6.0",
-    "boto>=2.42",
-=======
-    "troposphere>=1.2.2",
->>>>>>> 3604de9e
     "boto3>=1.3.1",
     "botocore>=1.4.38",
     "PyYAML>=3.11",
