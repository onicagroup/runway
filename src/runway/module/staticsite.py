--- conflicted
+++ resolved
@@ -78,11 +78,7 @@
         site_stack_variables = {
             'AcmCertificateArn': '${default staticsite_acmcert_arn::undefined}',
             'Aliases': '${default staticsite_aliases::undefined}',
-<<<<<<< HEAD
-            'CFDisabled': '${default staticsite_cf_disable::undefined}',
-=======
             'DisableCloudFront': '${default staticsite_cf_disable::undefined}',
->>>>>>> 6a8b0476
             'RewriteDirectoryIndex': '${default staticsite_rewrite_directory_index::undefined}',  # noqa pylint: disable=line-too-long
             'WAFWebACL': '${default staticsite_web_acl::undefined}'
         }
@@ -96,11 +92,7 @@
             site_stack_variables['LogBucketName'] = "${rxref %s-dependencies::AWSLogBucketName}" % name  # noqa pylint: disable=line-too-long
 
         if env.get('staticsite_cf_disable', False):
-<<<<<<< HEAD
-            site_stack_variables['CFDisabled'] = "true"
-=======
             site_stack_variables['DisableCloudFront'] = "true"
->>>>>>> 6a8b0476
 
         # If lambda_function_associations or custom_error_responses defined,
         # add to stack config
@@ -130,12 +122,8 @@
                       'required': True,
                       'args': {
                           'bucket_output_lookup': '%s::BucketName' % name,
-<<<<<<< HEAD
-                          'cf_disabled': '%s' % site_stack_variables['CFDisabled'],
-=======
                           'website_url': '%s::BucketWebsiteURL' % name,
                           'cf_disabled': '%s' % site_stack_variables['DisableCloudFront'],
->>>>>>> 6a8b0476
                           'distributionid_output_lookup': '%s::CFDistributionId' % name,  # noqa
                           'distributiondomain_output_lookup': '%s::CFDistributionDomainName' % name}}  # noqa pylint: disable=line-too-long
                  ],
