"""Test Runway config classes."""
# pylint: disable=no-self-use,redefined-outer-name
import logging
import os
from copy import deepcopy
from tempfile import NamedTemporaryFile

import pytest
import yaml
<<<<<<< HEAD

from runway.cfngin.exceptions import UnresolvedVariable
# tries to test the imported class unless using "as"
from runway.config import DeploymentDefinition, FutureDefinition, ModuleDefinition
=======
from mock import MagicMock, call, patch
from packaging.specifiers import InvalidSpecifier

from runway.cfngin.exceptions import UnresolvedVariable
# tries to test the imported class unless using "as"
from runway.config import (
    Config,
    DeploymentDefinition,
    FutureDefinition,
    ModuleDefinition,
    VariablesDefinition,
)
>>>>>>> 8273fef1
from runway.config import TestDefinition as ConfigTestDefinition
from runway.util import MutableMap

MODULE = 'runway.config'
YAML_FIXTURES = ['config.runway.yml', 'config.runway.variables.yml']
ENV_VARS = {
    'AWS_REGION': 'us-east-1',
    'DEPLOY_ENVIRONMENT': 'test',
    'USER': 'test'
}


@pytest.fixture
def patch_config_subcomponents(monkeypatch):
    """Patch subcomponents with Mock objects to test Config base class."""
    mocks = {
        'deployment': MagicMock(spec=DeploymentDefinition),
        'future': MagicMock(spec=FutureDefinition),
        'test': MagicMock(spec=ConfigTestDefinition),
        'variables': MagicMock(spec=VariablesDefinition)
    }
    monkeypatch.setattr(MODULE + '.DeploymentDefinition', mocks['deployment'])
    monkeypatch.setattr(MODULE + '.FutureDefinition', mocks['future'])
    monkeypatch.setattr(MODULE + '.TestDefinition', mocks['test'])
    monkeypatch.setattr(MODULE + '.VariablesDefinition', mocks['variables'])
    return mocks


class TestConfig(object):
    """Test runway.config.Config."""

    @patch(MODULE + '.SpecifierSet')
    def test_init(self, mock_specifier, patch_config_subcomponents):
        """Test init."""
        mocks = patch_config_subcomponents
        raw_config = {
            'deployments': [{'modules': 'val'}],
            'future': {'some_future': True},
            'ignore_git_branch': True,
            'runway_version': '<2.0',
            'tests': [{'name': 'test'}],
            'variables': {'some_var': 'val'}
        }
        config = Config(**raw_config)

        mocks['deployment'].from_list.assert_called_once_with(
            raw_config['deployments']
        )
        mocks['future'].assert_called_once_with(**raw_config['future'])
        mocks['test'].from_list.assert_called_once_with(raw_config['tests'])
        mocks['variables'].load.assert_called_once_with(
            **raw_config['variables']
        )
        mock_specifier.assert_called_once_with(raw_config['runway_version'],
                                               prereleases=True)
        assert config.deployments == mocks['deployment'].from_list.return_value
        assert config.future == mocks['future'].return_value
        assert config.ignore_git_branch
        assert config.runway_version == mock_specifier.return_value
        assert config.tests == mocks['test'].from_list.return_value
        assert config.variables == mocks['variables'].load.return_value

    @patch(MODULE + '.SpecifierSet')
    def test_init_default(self, mock_specifier, patch_config_subcomponents):
        """Test init using default values."""
        mocks = patch_config_subcomponents
        deployments = [{'key': 'val'}]
        config = Config(deployments)

        mocks['deployment'].from_list.assert_called_once_with([{'key': 'val'}])
        mocks['future'].assert_called_once_with()
        mocks['test'].from_list.assert_called_once_with(None)
        mocks['variables'].load.assert_called_once_with()
        mock_specifier.assert_called_once_with('>1.10', prereleases=True)
        assert not config.ignore_git_branch

    @patch(MODULE + '.SpecifierSet')
    def test_init_invalidspecifier(self, mock_specifier,
                                   patch_config_subcomponents):
        """Test init with InvalidSpecifier."""
        mock_specifier.side_effect = InvalidSpecifier

        # no retry
        with pytest.raises(InvalidSpecifier):
            assert Config([])
        mock_specifier.assert_called_once_with('>1.10', prereleases=True)

        # retry with exact version
        mock_specifier.side_effect = [InvalidSpecifier, 'success']
        config = Config([], runway_version=1.11)
        mock_specifier.assert_has_calls([
            call('1.11', prereleases=True),
            call('==1.11', prereleases=True)
        ])
        assert config.runway_version == 'success'


class TestDeploymentDefinition(object):
    """Test DeploymentDefinition."""

    ATTRS = ['_account_alias', '_account_id', '_assume_role',
             '_env_vars', '_environments', '_module_options', 'modules',
             'name', '_regions', '_parallel_regions']

    def test_from_list(self, yaml_fixtures):
        """Test init of a deployment from a list."""
        raw_config = deepcopy(yaml_fixtures['config.runway.yml']['deployments'])
        deployment = DeploymentDefinition.from_list(raw_config)[0]
        deployment_attrs = deployment.__dict__.keys()

        assert deployment.name == 'deployment_1'

        for attr in self.ATTRS:  # provides a better error than using all()
            assert attr in deployment_attrs

    def test_pre_process_resolve(self, yaml_fixtures):
        """Test that pre-process resolution only resolves specific vars."""
        raw_config = deepcopy(yaml_fixtures['config.runway.yml']['deployments'])
        raw_vars = deepcopy(yaml_fixtures['config.runway.variables.yml'])
        deployment = DeploymentDefinition.from_list(raw_config)[0]
        raw_context = {'env_vars': os.environ.copy()}
        raw_context['env_vars'].update(ENV_VARS)
        deployment.resolve(MutableMap(**raw_context),
                           variables=MutableMap(**raw_vars),
                           pre_process=True)

        # check resolved variables for pre_process
        assert not deployment.account_id == 123456789101
        assert deployment.assume_role['arn'] == 'arn:aws:iam::role/some-role'
        assert deployment.env_vars == {'MY_USERNAME': 'test'}
        assert deployment.regions == ['us-east-1']

        assert not deployment.parallel_regions, 'not set in test config, should be None'

        # these should be unresolved at this point
        for attr in ['environments', 'module_options']:
            with pytest.raises(UnresolvedVariable):
                getattr(deployment, attr)

    def test_resolve(self, yaml_fixtures):
        """Test full resolution of variable attributes."""
        raw_config = deepcopy(yaml_fixtures['config.runway.yml']['deployments'])
        raw_vars = deepcopy(yaml_fixtures['config.runway.variables.yml'])
        deployment = DeploymentDefinition.from_list(raw_config)[0]
        raw_context = {'env_vars': os.environ.copy()}
        raw_context['env_vars'].update(ENV_VARS)
        deployment.resolve(MutableMap(**raw_context),
                           variables=MutableMap(**raw_vars))

        assert deployment.regions == ['us-east-1']
        assert not deployment.account_id == 123456789101
        assert deployment.assume_role['arn'] == 'arn:aws:iam::role/some-role'
        assert deployment.env_vars == {'MY_USERNAME': 'test'}
        assert deployment.environments == {
            'test_param': 'lab value for ${envvar AWS_REGION}'
        }
        assert deployment.module_options == {
            'deployment_option': 'test.deployment.module_options'
        }
        assert deployment.regions == ['us-east-1']

        assert not deployment.parallel_regions, 'not set in test config, should be None'


class TestFutureDefinition(object):
    """Test FutureDefinition."""

    def test_init(self, caplog):
        """Test init and the attributes it sets."""
        caplog.set_level(logging.INFO, logger='runway')
        config = {
            'strict_environments': True,
            'invalid_key': True
        }

        result = FutureDefinition(**config)
        assert result.strict_environments is config['strict_environments']
        assert caplog.messages == [
            'invalid key(s) found in "future" have been ignored: invalid_key'
        ]

        with pytest.raises(TypeError):
            assert not FutureDefinition(strict_environments='true')
        assert not any(val for val in FutureDefinition().data.values())

    @pytest.mark.parametrize('config, expected', [
        ({'strict_environments': True}, ['strict_environments']),
        ({'strict_environments': False}, [])
    ])
    def test_enabled(self, config, expected):
        """Tested enabled."""
        assert FutureDefinition(**config).enabled == expected


class TestModuleDefinition(object):
    """Test ModuleDefinition."""

    ATTRS = ['child_modules', '_class_path', '_env_vars', '_environments',
             'name', '_options', '_path', 'tags']

    def test_from_list(self, yaml_fixtures):
        """Test init of a module from a list."""
        raw_config = deepcopy(
            yaml_fixtures['config.runway.yml']['deployments'][0]['modules'][0]
        )
        module = ModuleDefinition.from_list(raw_config)[0]
        module_attrs = module.__dict__.keys()

        for attr in self.ATTRS:  # provides a better error than using all()
            assert attr in module_attrs

    def test_resolve(self, yaml_fixtures):
        """Test full resolution of variable attributes."""
        raw_config = deepcopy(
            yaml_fixtures['config.runway.yml']['deployments'][0]['modules']
        )
        raw_vars = deepcopy(yaml_fixtures['config.runway.variables.yml'])
        module = ModuleDefinition.from_list(raw_config)[0]
        raw_context = {'env_vars': os.environ.copy()}
        raw_context['env_vars'].update(ENV_VARS)
        module.resolve(MutableMap(**raw_context),
                       variables=MutableMap(**raw_vars))

        assert module.child_modules == []
        assert not module.class_path
        assert module.env_vars == {'MY_USERNAME_MODULE': 'test'}
        assert module.environments == {'module_test_param': 'test'}
        assert module.name == '${var test_path}app.cfn'
        assert module.options == {'sample_module_option': 'test.module.options'}
        assert module.path == 'sampleapp.cfn'
        assert module.tags == {}


class TestTestDefinition(object):
    """Test TestDefinition."""

    ATTRS = ['_args', 'name', '_required', 'type']

    def test_from_list(self, yaml_fixtures):
        """Test init of a deployment from a list."""
        raw_config = deepcopy(yaml_fixtures['config.runway.yml']['tests'])
        test = ConfigTestDefinition.from_list(raw_config)[0]
        test_attrs = test.__dict__.keys()

        for attr in self.ATTRS:  # provides a better error than using all()
            assert attr in test_attrs

    def test_resolve(self, yaml_fixtures):
        """Test full resolution of variable attributes."""
        raw_config = deepcopy(yaml_fixtures['config.runway.yml']['tests'])
        raw_vars = deepcopy(yaml_fixtures['config.runway.variables.yml'])
        test = ConfigTestDefinition.from_list(raw_config)[0]
        raw_context = {'env_vars': os.environ.copy()}
        raw_context['env_vars'].update(ENV_VARS)
        test.resolve(MutableMap(**raw_context),
                     variables=MutableMap(**raw_vars))

        assert test.args == {'commands': ['echo "My name is test"']}
        assert test.name == 'hello_world'
        assert isinstance(test.required, bool)
        assert test.required
        assert test.type == 'script'


class TestVariablesDefinition(object):
    """Test VariablesDefinition."""

    def test_load(self, yaml_fixtures):
        """Test loading variables from a file with given path.

        Also tests setting variable from kwargs.

        """
        with NamedTemporaryFile(mode='w+', suffix='.yml') as var_file:
            var_file.write(
                yaml.safe_dump(yaml_fixtures['config.runway.variables.yml'])
            )
            var_file.seek(0)  # return curser to the top of the file
            result = VariablesDefinition.load(
                file_path=var_file.name, explicit_kwarg='not in file'
            )

            assert result.test_value == 'basic value'
            assert result.explicit_kwarg == 'not in file'

    def test_load_explicit_file_missing(self, caplog):
        """Test missing explicit file results in an error."""
        caplog.set_level('ERROR', logger='runway')

        with pytest.raises(SystemExit):
            VariablesDefinition.load(file_path='fake_file.yaml')

        assert caplog.records[0].msg == ('provided variables file "%s" '
                                         'could not be found')

    def test_load_no_file(self, caplog):
        """Should not error when default variables file is not found."""
        caplog.set_level('INFO', logger='runway')
        result = VariablesDefinition.load()

        assert result.data == {}
        assert caplog.records[0].msg == ('could not find %s in the current '
                                         'directory; continuing without a '
                                         'variables file')<|MERGE_RESOLUTION|>--- conflicted
+++ resolved
@@ -7,12 +7,6 @@
 
 import pytest
 import yaml
-<<<<<<< HEAD
-
-from runway.cfngin.exceptions import UnresolvedVariable
-# tries to test the imported class unless using "as"
-from runway.config import DeploymentDefinition, FutureDefinition, ModuleDefinition
-=======
 from mock import MagicMock, call, patch
 from packaging.specifiers import InvalidSpecifier
 
@@ -25,7 +19,6 @@
     ModuleDefinition,
     VariablesDefinition,
 )
->>>>>>> 8273fef1
 from runway.config import TestDefinition as ConfigTestDefinition
 from runway.util import MutableMap
 
